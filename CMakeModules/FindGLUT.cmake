<<<<<<< HEAD
#.rst:
# FindGLUT
# --------
#
# try to find glut library and include files.
#
# IMPORTED Targets
# ^^^^^^^^^^^^^^^^
#
# This module defines the :prop_tgt:`IMPORTED` targets:
#
# ``GLUT::GLUT``
#  Defined if the system has GLUT.
#
# Result Variables
# ^^^^^^^^^^^^^^^^
#
# This module sets the following variables:
#
# ::
#
#   GLUT_INCLUDE_DIR, where to find GL/glut.h, etc.
#   GLUT_LIBRARIES, the libraries to link against
#   GLUT_FOUND, If false, do not try to use GLUT.
#
=======
# - try to find glut library and include files
#  GLUT_INCLUDE_DIR, where to find GL/glut.h, etc.
#  GLUT_LIBRARIES, the libraries to link against
#  GLUT_FOUND, If false, do not try to use GLUT.
>>>>>>> 6afa57d7
# Also defined, but not for general use are:
#  GLUT_glut_LIBRARY = the full path to the glut library.
#  GLUT_Xmu_LIBRARY  = the full path to the Xmu library.
#  GLUT_Xi_LIBRARY   = the full path to the Xi Library.

#=============================================================================
# Copyright 2001-2009 Kitware, Inc.
#
# Distributed under the OSI-approved BSD License (the "License");
# see accompanying file Copyright.txt for details.
#
# This software is distributed WITHOUT ANY WARRANTY; without even the
# implied warranty of MERCHANTABILITY or FITNESS FOR A PARTICULAR PURPOSE.
# See the License for more information.
#=============================================================================
# (To distribute this file outside of CMake, substitute the full
#  License text for the above reference.)

if (WIN32)
  find_path( GLUT_INCLUDE_DIR NAMES GL/glut.h
    PATHS  ${GLUT_ROOT_PATH}/include )
  find_library( GLUT_glut_LIBRARY NAMES glut glut32 freeglut
    PATHS
    ${OPENGL_LIBRARY_DIR}
    ${GLUT_ROOT_PATH}/Release
    )
else ()

  if (APPLE)
    find_path(GLUT_INCLUDE_DIR glut.h ${OPENGL_LIBRARY_DIR})
    find_library(GLUT_glut_LIBRARY GLUT DOC "GLUT library for OSX")
    find_library(GLUT_cocoa_LIBRARY Cocoa DOC "Cocoa framework for OSX")

    if(GLUT_cocoa_LIBRARY AND NOT TARGET GLUT::Cocoa)
      add_library(GLUT::Cocoa UNKNOWN IMPORTED)
      # Cocoa should always be a Framework, but we check to make sure.
      if(GLUT_cocoa_LIBRARY MATCHES "/([^/]+)\\.framework$")
        set_target_properties(GLUT::Cocoa PROPERTIES
          IMPORTED_LOCATION "${GLUT_cocoa_LIBRARY}/${CMAKE_MATCH_1}")
      else()
        set_target_properties(GLUT::Cocoa PROPERTIES
          IMPORTED_LOCATION "${GLUT_cocoa_LIBRARY}")
      endif()
    endif()
  else ()

    if (BEOS)

      set(_GLUT_INC_DIR /boot/develop/headers/os/opengl)
      set(_GLUT_glut_LIB_DIR /boot/develop/lib/x86)

    else()

      find_library( GLUT_Xi_LIBRARY Xi
        /usr/openwin/lib
        )

      find_library( GLUT_Xmu_LIBRARY Xmu
        /usr/openwin/lib
        )

      if(GLUT_Xi_LIBRARY AND NOT TARGET GLUT::Xi)
        add_library(GLUT::Xi UNKNOWN IMPORTED)
        set_target_properties(GLUT::Xi PROPERTIES
          IMPORTED_LOCATION "${GLUT_Xi_LIBRARY}")
      endif()

      if(GLUT_Xmu_LIBRARY AND NOT TARGET GLUT::Xmu)
        add_library(GLUT::Xmu UNKNOWN IMPORTED)
        set_target_properties(GLUT::Xmu PROPERTIES
          IMPORTED_LOCATION "${GLUT_Xmu_LIBRARY}")
      endif()

    endif ()

    find_path( GLUT_INCLUDE_DIR GL/glut.h
      /usr/include/GL
      /usr/openwin/share/include
      /usr/openwin/include
      /opt/graphics/OpenGL/include
      /opt/graphics/OpenGL/contrib/libglut
      ${_GLUT_INC_DIR}
      )

    find_library( GLUT_glut_LIBRARY glut
      /usr/openwin/lib
      ${_GLUT_glut_LIB_DIR}
      )

    unset(_GLUT_INC_DIR)
    unset(_GLUT_glut_LIB_DIR)

  endif ()

endif ()

FIND_PACKAGE_HANDLE_STANDARD_ARGS(GLUT REQUIRED_VARS GLUT_glut_LIBRARY GLUT_INCLUDE_DIR)

if (GLUT_FOUND)
  # Is -lXi and -lXmu required on all platforms that have it?
  # If not, we need some way to figure out what platform we are on.
  set( GLUT_LIBRARIES
    ${GLUT_glut_LIBRARY}
    ${GLUT_Xmu_LIBRARY}
    ${GLUT_Xi_LIBRARY}
    ${GLUT_cocoa_LIBRARY}
    )

  if(NOT TARGET GLUT::GLUT)
    add_library(GLUT::GLUT UNKNOWN IMPORTED)
    set_target_properties(GLUT::GLUT PROPERTIES
      INTERFACE_INCLUDE_DIRECTORIES "${GLUT_INCLUDE_DIR}")
    if(GLUT_glut_LIBRARY MATCHES "/([^/]+)\\.framework$")
      set_target_properties(GLUT::GLUT PROPERTIES
        IMPORTED_LOCATION "${GLUT_glut_LIBRARY}/${CMAKE_MATCH_1}")
    else()
      set_target_properties(GLUT::GLUT PROPERTIES
        IMPORTED_LOCATION "${GLUT_glut_LIBRARY}")
    endif()

    if(TARGET GLUT::Xmu)
      set_property(TARGET GLUT::GLUT APPEND
        PROPERTY INTERFACE_LINK_LIBRARIES GLUT::Xmu)
    endif()

    if(TARGET GLUT::Xi)
      set_property(TARGET GLUT::GLUT APPEND
        PROPERTY INTERFACE_LINK_LIBRARIES GLUT::Xi)
    endif()

    if(TARGET GLUT::Cocoa)
      set_property(TARGET GLUT::GLUT APPEND
        PROPERTY INTERFACE_LINK_LIBRARIES GLUT::Cocoa)
    endif()
  endif()

  #The following deprecated settings are for backwards compatibility with CMake1.4
  set (GLUT_LIBRARY ${GLUT_LIBRARIES})
  set (GLUT_INCLUDE_PATH ${GLUT_INCLUDE_DIR})
endif()

mark_as_advanced(
  GLUT_INCLUDE_DIR
  GLUT_glut_LIBRARY
  GLUT_Xmu_LIBRARY
  GLUT_Xi_LIBRARY
  )<|MERGE_RESOLUTION|>--- conflicted
+++ resolved
@@ -1,35 +1,7 @@
-<<<<<<< HEAD
-#.rst:
-# FindGLUT
-# --------
-#
-# try to find glut library and include files.
-#
-# IMPORTED Targets
-# ^^^^^^^^^^^^^^^^
-#
-# This module defines the :prop_tgt:`IMPORTED` targets:
-#
-# ``GLUT::GLUT``
-#  Defined if the system has GLUT.
-#
-# Result Variables
-# ^^^^^^^^^^^^^^^^
-#
-# This module sets the following variables:
-#
-# ::
-#
-#   GLUT_INCLUDE_DIR, where to find GL/glut.h, etc.
-#   GLUT_LIBRARIES, the libraries to link against
-#   GLUT_FOUND, If false, do not try to use GLUT.
-#
-=======
 # - try to find glut library and include files
 #  GLUT_INCLUDE_DIR, where to find GL/glut.h, etc.
 #  GLUT_LIBRARIES, the libraries to link against
 #  GLUT_FOUND, If false, do not try to use GLUT.
->>>>>>> 6afa57d7
 # Also defined, but not for general use are:
 #  GLUT_glut_LIBRARY = the full path to the glut library.
 #  GLUT_Xmu_LIBRARY  = the full path to the Xmu library.
