--- conflicted
+++ resolved
@@ -20,11 +20,7 @@
 endif()
 
 
-<<<<<<< HEAD
-
-=======
 if(NOT WIN32)
->>>>>>> c887e8f6
 # Add "-pg" to to both the C_FLAGS and the CXX_FLAGS to enable profiling
 # -O2 or -O3 is necessary to get the compiler to inline the inlined functions used by vecmat.c and vecmat.h
 # -march=native will cause the compiler to use features that are available on the current CPU (SSE, etc)---but will make the resulting executable less portable.
@@ -41,19 +37,17 @@
 set(CMAKE_CXX_FLAGS "${CMAKE_CXX_FLAGS} ${C_CXX_FLAGS} -Wno-variadic-macros")
 endif() # end if not windows
 
+
 set(CMAKE_MODULE_PATH ${CMAKE_MODULE_PATH} ${CMAKE_SOURCE_DIR}/CMakeModules)
-
 
 # Write programs out to "bin" directory.
 set(CMAKE_RUNTIME_OUTPUT_DIRECTORY ${PROJECT_SOURCE_DIR}/bin)
 
-
 # Include rpath
 # SET(CMAKE_INSTALL_RPATH_USE_LINK_PATH TRUE)
 
 # use color messages
 include(${CMAKE_SOURCE_DIR}/CMakeModules/colorMessage.cmake)
-
 
 
 # Get custom Windows library installation paths
@@ -174,26 +168,9 @@
 find_package(OpenGL REQUIRED)
 include_directories(${OPENGL_INCLUDE_DIRS})
 
-<<<<<<< HEAD
 # --- GLFW3 ---
 find_package(GLFW REQUIRED)
 include_directories(${GLFW_INCLUDE_DIR})
-=======
-# --- Freeglut (need version 2.6(?) or higher) ---
-find_package(GLUT REQUIRED)
-include_directories(${GLUT_INCLUDE_DIR})
-
-# Since we also try to work with traditional GLUT, detect which one we are using by looking for the FREEGLUT symbol inside of the header file.
-include(CheckSymbolExists)
-if(EXISTS "${GLUT_INCLUDE_DIR}/GL/freeglut.h")
-	set(FREEGLUT_FOUND_DEFINITION "FREEGLUT")
-	message("Using freeglut instead of glut")
-elseif(EXISTS "${GLUT_INCLUDE_DIR}/GLUT/glut.h")
-	set(FREEGLUT_FOUND_DEFINITION "")
-	message("Using traditional GLUT instead of freeglut")
-endif()
->>>>>>> c887e8f6
-
 
 # --- GLEW ---
 find_package(GLEW REQUIRED)
