/* Copyright (c) 2014 Scott Kuhl. All rights reserved.
 * License: This code is licensed under a 3-clause BSD license. See
 * the file named "LICENSE" for a full copy of the license.
 */

/** @file
 * @author Scott Kuhl
 */


#include <GL/glew.h>
#include <GL/freeglut.h>

#define __GNU_SOURCE // make sure are allowed to use GNU extensions. Redundant if compiled with -std=gnu99

#include <stdio.h>
#include <stdlib.h>
#include <math.h>
#include <float.h> // for FLT_MAX
#include <libgen.h> // for dirname()
#include <sys/time.h> // gettimeofday()
#include <unistd.h> // usleep()
#include <time.h> // time()
#ifdef __linux
#include <sys/prctl.h> // kill a forked child when parent exits
#include <signal.h>
#endif

#ifdef KUHL_UTIL_USE_ASSIMP
#include <assimp/cimport.h>
#include <assimp/scene.h>
#include <assimp/postprocess.h>
#include <assimp/anim.h>
#endif

#include "kuhl-util.h"
#ifdef KUHL_UTIL_USE_IMAGEMAGICK
#include "imageio.h"
#endif

#define EPSILON 0.0001

extern inline void vec3f_set(float  v[3], float  a, float  b, float  c);
extern inline void vec3d_set(double v[3], double a, double b, double c);
extern inline void vec4f_set(float  v[4], float  a, float  b, float  c, float  d);
extern inline void vec4d_set(double v[4], double a, double b, double c, double d);

/* Copy a vector into another */
extern inline void vecNf_copy(float  result[ ], const float  a[ ], const int n);
extern inline void vecNd_copy(double result[ ], const double a[ ], const int n);
extern inline void vec3f_copy(float  result[3], const float  a[3]);
extern inline void vec3d_copy(double result[3], const double a[3]);
extern inline void vec4f_copy(float  result[4], const float  a[4]);
extern inline void vec4d_copy(double result[4], const double a[4]);

/* Cross product of two vectors. Works even if result points to the same
 * location in memory as the A or B vectors. This allow you to
 * calculate A=A cross B by calling vec3f(A,A,B) */
extern inline void vec3f_cross_new(float  result[3], const float  A[3], const float  B[3]);
extern inline void vec3d_cross_new(double result[3], const double A[3], const double B[3]);

/* Vector dot products */
extern inline float  vecNf_dot(const float  A[ ], const float  B[ ], const int n);
extern inline double vecNd_dot(const double A[ ], const double B[ ], const int n);
extern inline float  vec3f_dot(const float  A[3], const float  B[3]);
extern inline double vec3d_dot(const double A[3], const double B[3]);
extern inline float  vec4f_dot(const float  A[4], const float  B[4]);
extern inline double vec4d_dot(const double A[4], const double B[4]);

/* Calculate the norm squared (i.e., length squared) of a vector. This
 * is different than normalizing a vector. */
extern inline float  vec3f_normSq(const float  A[3]);
extern inline double vec3d_normSq(const double A[3]);
extern inline float  vec4f_normSq(const float  A[4]);
extern inline double vec4d_normSq(const double A[4]);

/* Calculate the norm (i.e., length) of a vector. This is different
 * than normalizing a vector! */
extern inline float  vec3f_norm(const float  A[3]);
extern inline double vec3d_norm(const double A[3]);
extern inline float  vec4f_norm(const float  A[4]);
extern inline double vec4d_norm(const double A[4]);

/* Divide every element in vector with the scalar value: result = vector / scalar */
extern inline void vecNf_scalarDiv_new(float  result[ ], const float  v[ ], const float  scalar, const int n);
extern inline void vecNd_scalarDiv_new(double result[ ], const double v[ ], const double scalar, const int n);
extern inline void vec3f_scalarDiv_new(float  result[3], const float  v[3], const float  scalar);
extern inline void vec3d_scalarDiv_new(double result[3], const double v[3], const double scalar);
extern inline void vec4f_scalarDiv_new(float  result[4], const float  v[4], const float  scalar);
extern inline void vec4d_scalarDiv_new(double result[4], const double v[4], const double scalar);
/* In-place scalar division */
extern inline void vecNf_scalarDiv(float  v[ ], const float  scalar, const int n);
extern inline void vecNd_scalarDiv(double v[ ], const double scalar, const int n);
extern inline void vec3f_scalarDiv(float  v[3], const float  scalar);
extern inline void vec3d_scalarDiv(double v[3], const double scalar);
extern inline void vec4f_scalarDiv(float  v[4], const float  scalar);
extern inline void vec4d_scalarDiv(double v[4], const double scalar);


/* Multiply each element in the vector by a scalar (result = v *
 * scalar) . Works even if the result vector points to the same
 * location in memory as the input vector. */
extern inline void vecNf_scalarMult_new(float  result[ ], const float  v[ ], const float  scalar, const int n);
extern inline void vecNd_scalarMult_new(double result[ ], const double v[ ], const double scalar, const int n);
extern inline void vec3f_scalarMult_new(float  result[3], const float  v[3], const float  scalar);
extern inline void vec3d_scalarMult_new(double result[3], const double v[3], const double scalar);
extern inline void vec4f_scalarMult_new(float  result[4], const float  v[4], const float  scalar);
extern inline void vec4d_scalarMult_new(double result[4], const double v[4], const double scalar);
/* In-place scalar multiplication */
extern inline void vecNf_scalarMult(float  v[ ], const float  scalar, const int n);
extern inline void vecNd_scalarMult(double v[ ], const double scalar, const int n);
extern inline void vec3f_scalarMult(float  v[3], const float  scalar);
extern inline void vec3d_scalarMult(double v[3], const double scalar);
extern inline void vec4f_scalarMult(float  v[4], const float  scalar);
extern inline void vec4d_scalarMult(double v[4], const double scalar);


/* Normalize the vector so that it is a unit vector. */
extern inline void vec3f_normalize_new(float  dest[3], const float  src[3]);
extern inline void vec3d_normalize_new(double dest[3], const double src[3]);
extern inline void vec4f_normalize_new(float  dest[4], const float  src[4]);
extern inline void vec4d_normalize_new(double dest[4], const double src[4]);
/* Normalize a vector in place. */
extern inline void vec3f_normalize(float  v[3]);
extern inline void vec3d_normalize(double v[3]);
extern inline void vec4f_normalize(float  v[4]);
extern inline void vec4d_normalize(double v[4]);

/* Homogenize a 4-element vector, store result at a new location */
extern inline void vec4f_homogenize_new(float  dest[4], const float  src[4]);
extern inline void vec4d_homogenize_new(double dest[4], const double src[4]);
/* Homogenize a 4-element vector in place */
extern inline void vec4f_homogenize(float  v[4]);
extern inline void vec4d_homogenize(double v[4]);

/* Add two vectors together. Store result in a new location: result = vectorA + vectorB */
extern inline void vecNf_add_new(float  result[ ], const float  a[ ], const float  b[ ], const int n);
extern inline void vecNd_add_new(double result[ ], const double a[ ], const double b[ ], const int n);
extern inline void vec3f_add_new(float  result[3], const float  a[3], const float  b[3]);
extern inline void vec3d_add_new(double result[3], const double a[3], const double b[3]);
extern inline void vec4f_add_new(float  result[4], const float  a[4], const float  b[4]);
extern inline void vec4d_add_new(double result[4], const double a[4], const double b[4]);

/* Add two vectors together. Store the resulting sum in the first parameter: a = a+b */
extern inline void vecNf_add(float  a[ ], const float  b[ ], const int n);
extern inline void vecNd_add(double a[ ], const double b[ ], const int n);
extern inline void vec3f_add(float  a[3], const float  b[3]);
extern inline void vec3d_add(double a[3], const double b[3]);
extern inline void vec4f_add(float  a[4], const float  b[4]);
extern inline void vec4d_add(double a[4], const double b[4]);

/* Subtract two vectors from each other. Store the result of the calculation in a new location:
   result = vectorA - vectorB

   IMPORTANT: There are no vecNf_sub() methods that do this calculation in place because it isn't clear if it should implement: a=a-b or a=b-a. However, you can call vec3f_sub_new(a,a,b) to calculate a=a-b.
*/
extern inline void vecNf_sub_new(float  result[ ], const float  a[ ], const float  b[ ], const int n);
extern inline void vecNd_sub_new(double result[ ], const double a[ ], const double b[ ], const int n);
extern inline void vec3f_sub_new(float  result[3], const float  a[3], const float  b[3]);
extern inline void vec3d_sub_new(double result[3], const double a[3], const double b[3]);
extern inline void vec4f_sub_new(float  result[4], const float  a[4], const float  b[4]);
extern inline void vec4d_sub_new(double result[4], const double a[4], const double b[4]);

/* Print the vector to standard out. */
extern inline void vecNf_print(const float  v[ ], const int n);
extern inline void vecNd_print(const double v[ ], const int n);
extern inline void vec3f_print(const float  v[3]);
extern inline void vec3d_print(const double v[3]);
extern inline void vec4f_print(const float  v[4]);
extern inline void vec4d_print(const double v[4]);

/* Given a row and column, get the index for that entry in the
 * matrix. These functions don't depend on if the matrix is composed
 * of doubles or floats, but the extra functions such as
 * mat3f_getIndex() are provided for convenience and consistency with
 * the rest of the functions. */
extern inline int matN_getIndex(const int row, const int col, const int n);
extern inline int mat3_getIndex(const int row, const int col);
extern inline int mat4_getIndex(const int row, const int col);
extern inline int mat3f_getIndex(const int row, const int col);
extern inline int mat4d_getIndex(const int row, const int col);
extern inline int mat3f_getIndex(const int row, const int col);
extern inline int mat4d_getIndex(const int row, const int col);

/* Get a row or column from a matrix. First row/column is 0! */
extern inline void matNf_getColumn(float  result[ ], const float  m[  ], const int col, const int n);
extern inline void matNd_getColumn(double result[ ], const double m[  ], const int col, const int n);
extern inline void mat3f_getColumn(float  result[3], const float  m[ 9], const int col);
extern inline void mat3d_getColumn(double result[3], const double m[ 9], const int col);
extern inline void mat4f_getColumn(float  result[4], const float  m[16], const int col);
extern inline void mat4d_getColumn(double result[4], const double m[16], const int col);
extern inline void matNf_getRow(float  result[ ], const float  m[  ], const int row, const int n);
extern inline void matNd_getRow(double result[ ], const double m[  ], const int row, const int n);
extern inline void mat3f_getRow(float  result[3], const float  m[ 9], const int row);
extern inline void mat3d_getRow(double result[3], const double m[ 9], const int row);
extern inline void mat4f_getRow(float  result[4], const float  m[16], const int row);
extern inline void mat4d_getRow(double result[4], const double m[16], const int row);

/* Set the specific column or row in matrix to the values stored in
 * vector v. The first row/column is 0. The size of the matrix must
 * match the size of the vector for these to work correctly (i.e., if
 * you want to set a row or column of a 4x4 matrix, you must use
 * mat4[fd]_set[Row|Column]() and pass in a vector with 4 elements. */
extern inline void matNf_setColumn(float  matrix[  ], const float  v[ ], const int col, const int n);
extern inline void matNd_setColumn(double matrix[  ], const double v[ ], const int col, const int n);
extern inline void mat3f_setColumn(float  matrix[ 9], const float  v[3], const int col);
extern inline void mat3d_setColumn(double matrix[ 9], const double v[3], const int col);
extern inline void mat4f_setColumn(float  matrix[16], const float  v[4], const int col);
extern inline void mat4d_setColumn(double matrix[16], const double v[4], const int col);
extern inline void matNf_setRow(float  matrix[  ], const float  m[ ], const int row, const int n);
extern inline void matNd_setRow(double matrix[  ], const double m[ ], const int row, const int n);
extern inline void mat3f_setRow(float  matrix[ 9], const float  m[3], const int row);
extern inline void mat3d_setRow(double matrix[ 9], const double m[3], const int row);
extern inline void mat4f_setRow(float  matrix[16], const float  m[4], const int row);
extern inline void mat4d_setRow(double matrix[16], const double m[4], const int row);




/* Copy a matrix */
extern inline void matNf_copy(float  dest[], const float  src[], const int n);
extern inline void matNd_copy(double dest[], const double src[], const int n);
extern inline void mat3f_copy(float  dest[ 9], const float  src[ 9]);
extern inline void mat3d_copy(double dest[ 9], const double src[ 9]);
extern inline void mat4f_copy(float  dest[16], const float  src[16]);
extern inline void mat4d_copy(double dest[16], const double src[16]);

/* result = matrix * vector; Works even if result and vector point to the same place. */
extern inline void matNf_mult_vecNf_new(float  result[ ], const float  m[  ], const float  v[ ], const int n);
extern inline void matNd_mult_vecNd_new(double result[ ], const double m[  ], const double v[ ], const int n);
extern inline void mat3f_mult_vec3f_new(float  result[3], const float  m[ 9], const float  v[3]);
extern inline void mat3d_mult_vec3d_new(double result[3], const double m[ 9], const double v[3]);
extern inline void mat4f_mult_vec4f_new(float  result[4], const float  m[16], const float  v[4]);
extern inline void mat4d_mult_vec4d_new(double result[4], const double m[16], const double v[4]);
/* vector = matrix * vector */
extern inline void matNf_mult_vecNf(float vector[], const float matrix[], const int n);
extern inline void matNd_mult_vecNd(double vector[], const double matrix[], const int n);
extern inline void mat3f_mult_vec3f(float vector[3], const float matrix[9]);
extern inline void mat3d_mult_vec3d(double vector[3], const double matrix[9]);
extern inline void mat4f_mult_vec4f(float vector[4], const float matrix[16]);
extern inline void mat4d_mult_vec4d(double vector[4], const double matrix[16]);

/* result = matrixA * matrixB; Works even if result and matrixA (or matrixB) point to the same place */
extern inline void matNf_mult_matNf_new(float  result[ ], const float  matA[  ], const float  matB[  ], const int n);
extern inline void matNd_mult_matNd_new(double result[ ], const double matA[  ], const double matB[  ], const int n);
extern inline void mat3f_mult_mat3f_new(float  result[3], const float  matA[ 9], const float  matB[ 9]);
extern inline void mat3d_mult_mat3d_new(double result[3], const double matA[ 9], const double matB[ 9]);
extern inline void mat4f_mult_mat4f_new(float  result[4], const float  matA[16], const float  matB[16]);
extern inline void mat4d_mult_mat4d_new(double result[4], const double matA[16], const double matB[16]);

/* Transpose a matrix in place. */
extern inline void matNf_transpose(float  m[  ], const int n);
extern inline void matNd_transpose(double m[  ], const int n);
extern inline void mat3f_transpose(float  m[ 9]);
extern inline void mat3d_transpose(double m[ 9]);
extern inline void mat4f_transpose(float  m[16]);
extern inline void mat4d_transpose(double m[16]);

/* Transpose a matrix and store the result at a different location. */
extern inline void matNf_transpose_new(float  dest[  ], const float  src[  ], const int n);
extern inline void matNd_transpose_new(double dest[  ], const double src[  ], const int n);
extern inline void mat3f_transpose_new(float  dest[ 9], const float  src[ 9]);
extern inline void mat3d_transpose_new(double dest[ 9], const double src[ 9]);
extern inline void mat4f_transpose_new(float  dest[16], const float  src[16]);
extern inline void mat4d_transpose_new(double dest[16], const double src[16]);


/* Set matrix to identity */
extern inline void matNf_identity(float  m[  ], const int n);
extern inline void matNd_identity(double m[  ], const int n);
extern inline void mat3f_identity(float  m[ 9]);
extern inline void mat3d_identity(double m[ 9]);
extern inline void mat4f_identity(float  m[16]);
extern inline void mat4d_identity(double m[16]);

/* Print matrix */
extern inline void matNf_print(const float  m[  ], const int n);
extern inline void matNd_print(const double m[  ], const int n);
extern inline void mat3f_print(const float  m[ 9]);
extern inline void mat3d_print(const double m[ 9]);
extern inline void mat4f_print(const float  m[16]);
extern inline void mat4d_print(const double m[16]);

/* Convert between 3x3 and 4x4 matrices */
extern inline void mat3d_from_mat3f(double dest[ 9], const float  src[ 9]);
extern inline void mat4d_from_mat4f(double dest[16], const float  src[16]);
extern inline void mat3f_from_mat3d(float  dest[ 9], const double src[ 9]);
extern inline void mat4f_from_mat4d(float  dest[16], const double src[16]);

/** Don't call this function, call kuhl_errorcheck() instead. */
int kuhl_errorcheckFileLine(const char *file, int line)
{
	GLenum errCode = glGetError();
	if(errCode != GL_NO_ERROR)
	{
		fprintf(stderr, "!!!!! OpenGL Error !!!!! %s - occurred before %s:%d\n",
		        gluErrorString(errCode), file, line);
		return 1;
	}
	return 0;
}

/** Inverts a 4x4 float matrix.
 *
 * This works regardless of if we are treating the data as row major
 * or column major order because: (A^T)^-1 == (A^-1)^T
 *
 * @param out Location to store the inverted matrix.
 * @param m The matrix to invert.
 * @return Returns 1 if the matrix was inverted. Returns 0 if an error occurred. When an error occurs, a message is also printed out to standard out and the output matrix is left unchanged.
 */
int mat4f_invert_new(float out[16], const float m[16])
{
	float inv[16], det;
	inv[0] =   m[5]*m[10]*m[15] - m[5]*m[11]*m[14] - m[9]*m[6]*m[15] + m[9]*m[7]*m[14] + m[13]*m[6]*m[11] - m[13]*m[7]*m[10];
	inv[4] =  -m[4]*m[10]*m[15] + m[4]*m[11]*m[14] + m[8]*m[6]*m[15] - m[8]*m[7]*m[14] - m[12]*m[6]*m[11] + m[12]*m[7]*m[10];
	inv[8] =   m[4]*m[9]*m[15]  - m[4]*m[11]*m[13] - m[8]*m[5]*m[15] + m[8]*m[7]*m[13] + m[12]*m[5]*m[11] - m[12]*m[7]*m[9];
	inv[12]=  -m[4]*m[9]*m[14]  + m[4]*m[10]*m[13] + m[8]*m[5]*m[14] - m[8]*m[6]*m[13] - m[12]*m[5]*m[10] + m[12]*m[6]*m[9];
	inv[1] =  -m[1]*m[10]*m[15] + m[1]*m[11]*m[14] + m[9]*m[2]*m[15] - m[9]*m[3]*m[14] - m[13]*m[2]*m[11] + m[13]*m[3]*m[10];
	inv[5] =   m[0]*m[10]*m[15] - m[0]*m[11]*m[14] - m[8]*m[2]*m[15] + m[8]*m[3]*m[14] + m[12]*m[2]*m[11] - m[12]*m[3]*m[10];
	inv[9] =  -m[0]*m[9]*m[15]  + m[0]*m[11]*m[13] + m[8]*m[1]*m[15] - m[8]*m[3]*m[13] - m[12]*m[1]*m[11] + m[12]*m[3]*m[9];
	inv[13] =  m[0]*m[9]*m[14]  - m[0]*m[10]*m[13] - m[8]*m[1]*m[14] + m[8]*m[2]*m[13] + m[12]*m[1]*m[10] - m[12]*m[2]*m[9];
	inv[2] =   m[1]*m[6]*m[15]  - m[1]*m[7]*m[14]  - m[5]*m[2]*m[15] + m[5]*m[3]*m[14] + m[13]*m[2]*m[7]  - m[13]*m[3]*m[6];
	inv[6] =  -m[0]*m[6]*m[15]  + m[0]*m[7]*m[14]  + m[4]*m[2]*m[15] - m[4]*m[3]*m[14] - m[12]*m[2]*m[7]  + m[12]*m[3]*m[6];
	inv[10] =  m[0]*m[5]*m[15]  - m[0]*m[7]*m[13]  - m[4]*m[1]*m[15] + m[4]*m[3]*m[13] + m[12]*m[1]*m[7]  - m[12]*m[3]*m[5];
	inv[14] = -m[0]*m[5]*m[14]  + m[0]*m[6]*m[13]  + m[4]*m[1]*m[14] - m[4]*m[2]*m[13] - m[12]*m[1]*m[6]  + m[12]*m[2]*m[5];
	inv[3] =  -m[1]*m[6]*m[11]  + m[1]*m[7]*m[10]  + m[5]*m[2]*m[11] - m[5]*m[3]*m[10] - m[9]*m[2]*m[7]   + m[9]*m[3]*m[6];
	inv[7] =   m[0]*m[6]*m[11]  - m[0]*m[7]*m[10]  - m[4]*m[2]*m[11] + m[4]*m[3]*m[10] + m[8]*m[2]*m[7]   - m[8]*m[3]*m[6];
	inv[11] = -m[0]*m[5]*m[11]  + m[0]*m[7]*m[9]   + m[4]*m[1]*m[11] - m[4]*m[3]*m[9]  - m[8]*m[1]*m[7]   + m[8]*m[3]*m[5];
	inv[15] =  m[0]*m[5]*m[10]  - m[0]*m[6]*m[9]   - m[4]*m[1]*m[10] + m[4]*m[2]*m[9]  + m[8]*m[1]*m[6]   - m[8]*m[2]*m[5];
	det = m[0]*inv[0] + m[1]*inv[4] + m[2]*inv[8] + m[3]*inv[12];
	if (det == 0)
	{
		printf("mat4f_invert_new(): Failed to invert matrix.\n");
		return 0;
	}

	det = 1.0 / det;

	for(int i = 0; i < 16; i++)
		out[i] = inv[i] * det;

	return 1;
}

/** Inverts a 4x4 double matrix.
 *
 * This works regardless of if we are treating the data as row major
 * or column major order because: (A^T)^-1 == (A^-1)^T
 *
 * @param out Location to store the inverted matrix.
 * @param m The matrix to invert.
 * @return Returns 1 if the matrix was inverted. Returns 0 if an error occurred. When an error occurs, a message is also printed out to standard out and the output matrix is left unchanged.
 */
int mat4d_invert_new(double out[16], const double m[16])
{
	double inv[16], det;
	inv[0] =   m[5]*m[10]*m[15] - m[5]*m[11]*m[14] - m[9]*m[6]*m[15] + m[9]*m[7]*m[14] + m[13]*m[6]*m[11] - m[13]*m[7]*m[10];
	inv[4] =  -m[4]*m[10]*m[15] + m[4]*m[11]*m[14] + m[8]*m[6]*m[15] - m[8]*m[7]*m[14] - m[12]*m[6]*m[11] + m[12]*m[7]*m[10];
	inv[8] =   m[4]*m[9]*m[15]  - m[4]*m[11]*m[13] - m[8]*m[5]*m[15] + m[8]*m[7]*m[13] + m[12]*m[5]*m[11] - m[12]*m[7]*m[9];
	inv[12]=  -m[4]*m[9]*m[14]  + m[4]*m[10]*m[13] + m[8]*m[5]*m[14] - m[8]*m[6]*m[13] - m[12]*m[5]*m[10] + m[12]*m[6]*m[9];
	inv[1] =  -m[1]*m[10]*m[15] + m[1]*m[11]*m[14] + m[9]*m[2]*m[15] - m[9]*m[3]*m[14] - m[13]*m[2]*m[11] + m[13]*m[3]*m[10];
	inv[5] =   m[0]*m[10]*m[15] - m[0]*m[11]*m[14] - m[8]*m[2]*m[15] + m[8]*m[3]*m[14] + m[12]*m[2]*m[11] - m[12]*m[3]*m[10];
	inv[9] =  -m[0]*m[9]*m[15]  + m[0]*m[11]*m[13] + m[8]*m[1]*m[15] - m[8]*m[3]*m[13] - m[12]*m[1]*m[11] + m[12]*m[3]*m[9];
	inv[13] =  m[0]*m[9]*m[14]  - m[0]*m[10]*m[13] - m[8]*m[1]*m[14] + m[8]*m[2]*m[13] + m[12]*m[1]*m[10] - m[12]*m[2]*m[9];
	inv[2] =   m[1]*m[6]*m[15]  - m[1]*m[7]*m[14]  - m[5]*m[2]*m[15] + m[5]*m[3]*m[14] + m[13]*m[2]*m[7]  - m[13]*m[3]*m[6];
	inv[6] =  -m[0]*m[6]*m[15]  + m[0]*m[7]*m[14]  + m[4]*m[2]*m[15] - m[4]*m[3]*m[14] - m[12]*m[2]*m[7]  + m[12]*m[3]*m[6];
	inv[10] =  m[0]*m[5]*m[15]  - m[0]*m[7]*m[13]  - m[4]*m[1]*m[15] + m[4]*m[3]*m[13] + m[12]*m[1]*m[7]  - m[12]*m[3]*m[5];
	inv[14] = -m[0]*m[5]*m[14]  + m[0]*m[6]*m[13]  + m[4]*m[1]*m[14] - m[4]*m[2]*m[13] - m[12]*m[1]*m[6]  + m[12]*m[2]*m[5];
	inv[3] =  -m[1]*m[6]*m[11]  + m[1]*m[7]*m[10]  + m[5]*m[2]*m[11] - m[5]*m[3]*m[10] - m[9]*m[2]*m[7]   + m[9]*m[3]*m[6];
	inv[7] =   m[0]*m[6]*m[11]  - m[0]*m[7]*m[10]  - m[4]*m[2]*m[11] + m[4]*m[3]*m[10] + m[8]*m[2]*m[7]   - m[8]*m[3]*m[6];
	inv[11] = -m[0]*m[5]*m[11]  + m[0]*m[7]*m[9]   + m[4]*m[1]*m[11] - m[4]*m[3]*m[9]  - m[8]*m[1]*m[7]   + m[8]*m[3]*m[5];
	inv[15] =  m[0]*m[5]*m[10]  - m[0]*m[6]*m[9]   - m[4]*m[1]*m[10] + m[4]*m[2]*m[9]  + m[8]*m[1]*m[6]   - m[8]*m[2]*m[5];
	det = m[0]*inv[0] + m[1]*inv[4] + m[2]*inv[8] + m[3]*inv[12];
	if (det == 0)
	{
		printf("mat4d_invert_new(): Failed to invert matrix.\n");
		return 0;
	}

	det = 1.0 / det;

	for(int i = 0; i < 16; i++)
		out[i] = inv[i] * det;

	return 1;
}

/** Inverts a 3x3 float matrix.
 *
 * This works regardless of if we are treating the data as row major
 * or column major order because: (A^T)^-1 == (A^-1)^T
 *
 * @param out Location to store the inverted matrix.
 * @param m The matrix to invert.
 * @return Returns 1 if the matrix was inverted. Returns 0 if an error occurred. When an error occurs, a message is also printed out to standard out and the output matrix is left unchanged.
 */
int mat3f_invert_new(float out[9], const float m[9])
{
	float inv[9];
	inv[0] = m[4] * m[8] - m[5] * m[7];
	inv[3] = m[6] * m[5] - m[3] * m[8];
	inv[6] = m[3] * m[7] - m[6] * m[4];
	inv[1] = m[7] * m[2] - m[1] * m[8];
	inv[4] = m[0] * m[8] - m[6] * m[2];
	inv[7] = m[1] * m[6] - m[0] * m[7];
	inv[2] = m[1] * m[5] - m[2] * m[4];
	inv[5] = m[2] * m[3] - m[0] * m[5];
	inv[8] = m[0] * m[4] - m[1] * m[3];
	float det = m[0] * (m[4] * m[8] - m[5] * m[7]) -
	            m[3] * (m[1] * m[8] - m[7] * m[2]) +
	            m[6] * (m[1] * m[5] - m[4] * m[2]);
	if (det == 0)
	{
		printf("mat3f_invert_new(): Failed to invert matrix.\n");
		return 0;
	}

	det = 1.0/det;

	for(int i = 0; i < 9; i++)
		out[i] = inv[i] * det;

	return 1;
}

/** Inverts a 3x3 double matrix.
 *
 * This works regardless of if we are treating the data as row major
 * or column major order because: (A^T)^-1 == (A^-1)^T
 *
 * @param out Location to store the inverted matrix.
 * @param m The matrix to invert.
 * @return Returns 1 if the matrix was inverted. Returns 0 if an error occurred. When an error occurs, a message is also printed out to standard out and the output matrix is left unchanged.
 */
int mat3d_invert_new(double out[9], const double m[9])
{
	float inv[9];
	inv[0] = m[4] * m[8] - m[5] * m[7];
	inv[3] = m[6] * m[5] - m[3] * m[8];
	inv[6] = m[3] * m[7] - m[6] * m[4];
	inv[1] = m[7] * m[2] - m[1] * m[8];
	inv[4] = m[0] * m[8] - m[6] * m[2];
	inv[7] = m[1] * m[6] - m[0] * m[7];
	inv[2] = m[1] * m[5] - m[2] * m[4];
	inv[5] = m[2] * m[3] - m[0] * m[5];
	inv[8] = m[0] * m[4] - m[1] * m[3];
	float det = m[0] * (m[4] * m[8] - m[5] * m[7]) -
	            m[3] * (m[1] * m[8] - m[7] * m[2]) +
	            m[6] * (m[1] * m[5] - m[4] * m[2]);
	if (det == 0)
	{
		printf("mat3d_invert_new(): Failed to invert matrix.\n");
		return 0;
	}

	det = 1.0/det;

	for(int i = 0; i < 9; i++)
		out[i] = inv[i] * det;

	return 1;
}
/** Inverts a 4x4 float matrix in place.
 * @param matrix The matrix to be inverted in place.
 * @return Returns 1 if the matrix was inverted. Returns 0 if an error occurred. When an error occurs, a message is also printed out to standard out and the matrix is left unchanged.
 */
int mat4f_invert(float  matrix[16])
{ return mat4f_invert_new(matrix, matrix); }
/** Inverts a 4x4 double matrix in place.
 * @param matrix The matrix to be inverted in place.
 * @return Returns 1 if the matrix was inverted. Returns 0 if an error occurred. When an error occurs, a message is also printed out to standard out and the matrix is left unchanged.
 */
int mat4d_invert(double matrix[16])
{ return mat4d_invert_new(matrix, matrix); }
/** Inverts a 3x3 float matrix in place.
 * @param matrix The matrix to be inverted in place.
 * @return Returns 1 if the matrix was inverted. Returns 0 if an error occurred. When an error occurs, a message is also printed out to standard out and the matrix is left unchanged.
 */
int mat3f_invert(float  matrix[ 9])
{ return mat3f_invert_new(matrix, matrix); }
/** Inverts a 3x3 double matrix in place.
 * @param matrix The matrix to be inverted in place.
 * @return Returns 1 if the matrix was inverted. Returns 0 if an error occurred. When an error occurs, a message is also printed out to standard out and the matrix is left unchanged.
 */
int mat3d_invert(double matrix[ 9])
{ return mat3d_invert_new(matrix, matrix); }


/** Creates a 3x3 rotation matrix of floats from Euler angles.

If order="XYZ", we will create a rotation matrix which rotates a point
around X, Y and then Z using intrinsic rotations. This results in a
single matrix that is comprised of three rotation matrices:
RotZ*RotY*RotX. If you prefer to think in extrinsic rotations, using
order="XYZ" is equivalent to rotating around Z, Y, and then X.

This implementation matches what Wolfram Alpha does except that the
signs on all of the angles need to be negated.  For example, see the
matrices for right-handed systems on Wikipedia and note that Wolfram
alpha has all of the sin()s negated---making it use a left-handed
system.

If you want to rotate a camera in OpenGL, you may wish to invert this
matrix (if R = RxRyRz, then R^-1 = Rz^-1 Ry^-1 Rx^-1). Otherwise, this
matrix can be applied to rotate vertices in an object.

Intended to work with:
XYZ XZY YXZ YZX ZXY ZYX (Tait-Bryan angles)
XYX XZX YXY YZY ZXZ ZYZ (Euler angles)

@param result The location to store the rotation matrix calculated from the Euler angles.
@param a1_degrees The amount of rotation around the first axis in degrees (-180 to 180).

@param a2_degrees The amount of rotation around the second axis in
degrees. If first and last rotation axes are different (Tait-Bryan
angles), must be between -90 to 90. If the first and last rotation
axes are the same (traditional Euler angles), must be between 0 and
180. When this parameter is near the limits, gimbal lock occurs.

@param a3_degrees The amount of rotation around the third axis in
degrees (-180 to 180).

@param order A string representing the order that the rotations should
be applied. In graphics, typically "XYZ".
*/
void mat3f_rotateEuler_new(float result[9], float a1_degrees, float a2_degrees, float a3_degrees, const char order[3])
{
	// Convert from degrees to radians
	float angles[3] = { a1_degrees, a2_degrees, a3_degrees };
	mat3f_identity(result);
	float rot[9];
	for(int i=0; i<3; i++)
	{
		if(order[i] == 'X' || order[i] == '1')
			mat3f_rotateAxis_new(rot, angles[i], 1, 0, 0);
		else if(order[i] == 'Y' || order[i] == '2')
			mat3f_rotateAxis_new(rot, angles[i], 0, 1, 0);
		else if(order[i] == 'Z' || order[i] == '3')
			mat3f_rotateAxis_new(rot, angles[i], 0, 0, 1);
		else
			printf("%s: Unknown axis: %c\n", __func__, order[i]);
		mat3f_mult_mat3f_new(result, rot, result);
	}
}

/** Creates a 3x3 rotation matrix of doubles from intrinsic Euler
    angles. For full documentation, see mat3f_rotateEuler_new().

    @see mat3f_rotateEuler_new()
*/
void mat3d_rotateEuler_new(double result[9], double a1_degrees, double a2_degrees, double a3_degrees, const char order[3])
{
	// Convert from degrees to radians
	double angles[3] = { a1_degrees, a2_degrees, a3_degrees };
	mat3d_identity(result);
	double rot[9];
	for(int i=0; i<3; i++)
	{
		if(order[i] == 'X' || order[i] == '1')
			mat3d_rotateAxis_new(rot, 1, 0, 0, angles[i]);
		else if(order[i] == 'Y' || order[i] == '2')
			mat3d_rotateAxis_new(rot, 0, 1, 0, angles[i]);
		else if(order[i] == 'Z' || order[i] == '3')
			mat3d_rotateAxis_new(rot, 0, 0, 1, angles[i]);
		else
			printf("%s: Unknown axis: %c\n", __func__, order[i]);
		mat3d_mult_mat3d_new(result, rot, result);
	}
}

/** Creates a 4x4 rotation matrix of floats from intrinsic Euler
    angles. For full documentation, see mat3f_rotateEuler_new().

    @see mat3f_rotateEuler_new()
*/
void mat4f_rotateEuler_new(float result[16], float a1_degrees, float a2_degrees, float a3_degrees, const char order[3])
{
	float tmpMat[9];
	mat3f_rotateEuler_new(tmpMat, a1_degrees, a2_degrees, a3_degrees, order);
	mat4f_from_mat3f(result, tmpMat);
}

/** Creates a 4x4 rotation matrix of doubles from intrinsic Euler
    angles. For full documentation, see mat3f_rotateEuler_new().

    @see mat3f_rotateEuler_new()
*/
void mat4d_rotateEuler_new(double result[16], double a1_degrees, double a2_degrees, double a3_degrees, const char order[3])
{
	double tmpMat[9];
	mat3d_rotateEuler_new(tmpMat, a1_degrees, a2_degrees, a3_degrees, order);
	mat4d_from_mat3d(result, tmpMat);
}



/** Given a 3x3 rotation matrix and a Euler rotation ordering,
    calculate Euler angles that could be used to produce the matrix.

    Gimbal lock can occur and depending on the value of the second
    Euler angle. If you are using traditional Euler angles (first and
    last axis are the same), gimbal lock occurs when the second angle
    is either 0 or 180 degrees. If you are using Tait Brian angles
    (first and last axis are different), then gimbal lock occurs when
    the second angle is -90 or 90 degrees. In those cases, expect that
    the Euler->matrix->Euler conversions may not produce the same
    output Euler angle output as the input since there are multiple
    Euler angles representing the same orientation under gimbal lock.

    This implementation uses the method described in "Extracting Euler
    Angles from a Rotation Matrix" by Mike Day (Insomniac Games) to
    allow matrix->Euler->matrix conversion to have the output matrix
    be the same (or very similar) to the input matrix. Kevin
    Shoemake's "Euler Angle Conversion" in Graphics Gems IV also
    served as a source of inspiration for this code.
    
    @param angles The resulting Euler angles in degrees. The first and
    last angles will be in the range of -180 and 180 degrees. If using
    traditional Euler angles (first and last axis are the same), the
    second angle will be between 0 and 90. If using Tait-Bryan angles
    (first and last axis are different), the second angle will be
    between -90 and 90. If the second angle is near the range limits,
    gimbal lock has occurred or almost has occurred.
    
    @param m The rotation matrix to calculate the Euler angles from.
    
    @param order The axis ordering to use (for example "XYZ"). "XYZ"
    is commonly used in graphics and aerospace engineering (in OpenGL,
    where you are looking down -Z, the angles correspond to pitch,
    yaw, roll, respectively.).
*/
void eulerf_from_mat3f(float angles[3], const float m[9], const char order[3])
{
	/* Create an easy-to-use array of the axis ordering from the
	 * user-provided input. */
	int index[3] = { 0, 0, 0 };
	for(int i=0; i<3; i++)
	{
		if(order[i] == 'X' || order[i] == '1')
			index[i] = 0;
		else if(order[i] == 'Y' || order[i] == '2')
			index[i] = 1;
		else if(order[i] == 'Z' || order[i] == '3')
			index[i] = 2;
		else
			printf("%s: Unknown axis: %c\n", __func__, order[i]);
	}

    // Check if the first and last rotations are around the same axis.
	if(index[0] == index[2])
	{
		float sign = 1;
		if((index[0] == 0 && index[1] == 1 && index[2] == 0) ||
		   (index[0] == 1 && index[1] == 2 && index[2] == 1) ||
		   (index[0] == 2 && index[1] == 0 && index[2] == 2))
		{
			sign = -1;
		}

		/* Set index[2] to indicate the 3rd dimension that was left out of
		   order. */
		if(index[0] != 0 && index[1] != 0 && index[2] != 0)
			index[2] = 0;
		if(index[0] != 1 && index[1] != 1 && index[2] != 1)
			index[2] = 1;
		if(index[0] != 2 && index[1] != 2 && index[2] != 2)
			index[2] = 2;

		// Make code easier to read by storing matrix values directly so
		// we don't need to calculate the location of the value in the 1D
		// array in each of our calculations.
		float index00 = m[mat3_getIndex(index[0],index[0])];
		float index01 = m[mat3_getIndex(index[0],index[1])];
		float index02 = m[mat3_getIndex(index[0],index[2])];
//		float index10 = m[mat3_getIndex(index[1],index[0])]; // unused
		float index11 = m[mat3_getIndex(index[1],index[1])];
		float index12 = m[mat3_getIndex(index[1],index[2])];
//		float index20 = m[mat3_getIndex(index[2],index[0])]; // unused
		float index21 = m[mat3_getIndex(index[2],index[1])];
		float index22 = m[mat3_getIndex(index[2],index[2])];

		double sy = sqrtf(index01*index01 + index02*index02);
		angles[0] = atan2f(index01, -sign*index02);
		angles[1] = atan2f(sy, index00);
		float s1=sinf(angles[0]);
		float c1=cosf(angles[0]);
		float c2=cosf(angles[1]);
		angles[2] = atan2f(c1*index12-s1*index22,
		                   c1*index11+s1*c2*index21);
	}
	else // first and last rotations are different axes
	{
		float sign = 1;
		if((index[0] == 1 && index[1] == 2 && index[2] == 0) ||
		   (index[0] == 2 && index[1] == 0 && index[2] == 1) ||
		   (index[0] == 0 && index[1] == 1 && index[2] == 2))
		{
			sign = -1;
		}

		// Make code easier to read by storing matrix values directly so
		// we don't need to calculate the location of the value in the 1D
		// array in each of our calculations.
		float index00 = m[mat3_getIndex(index[0],index[0])];
		float index01 = m[mat3_getIndex(index[0],index[1])];
		float index02 = m[mat3_getIndex(index[0],index[2])];
		float index10 = m[mat3_getIndex(index[1],index[0])];
		float index11 = m[mat3_getIndex(index[1],index[1])];
		float index12 = m[mat3_getIndex(index[1],index[2])];
		float index20 = m[mat3_getIndex(index[2],index[0])];
		float index21 = m[mat3_getIndex(index[2],index[1])];
		float index22 = m[mat3_getIndex(index[2],index[2])];

		float cy = sqrtf(index00*index00+index10*index10);
		angles[0] = -sign*atan2f(index21, index22);
		angles[1] = -sign*atan2f(-index20, cy);
		float s1= -sign*sinf(angles[0]);
		float c1=cosf(angles[0]);
		angles[2] = -sign*atan2f((s1*index02-c1*index01),
		                         (c1*index11-s1*index12));
	}


	// Convert to degrees.
	for(int i=0; i<3; i++)
		angles[i] = angles[i] * 180/M_PI;
}


/** Given a 3x3 rotation matrix and a Euler rotation ordering,
    calculate the Euler angles used to produce the matrix.

 @see eulerf_from_mat3f()
*/
void eulerd_from_mat3d(double angles[3], const double m[9], const char order[3])
{
	/* Create an easy-to-use array of the axis ordering from the
	 * user-provided input. */
	int index[3] = { 0, 0, 0 };
	for(int i=0; i<3; i++)
	{
		if(order[i] == 'X' || order[i] == '1')
			index[i] = 0;
		else if(order[i] == 'Y' || order[i] == '2')
			index[i] = 1;
		else if(order[i] == 'Z' || order[i] == '3')
			index[i] = 2;
		else
			printf("%s: Unknown axis: %c\n", __func__, order[i]);
	}

    // Check if the first and last rotations are around the same axis.
	if(index[0] == index[2])
	{
		double sign = 1;
		if((index[0] == 0 && index[1] == 1 && index[2] == 0) ||
		   (index[0] == 1 && index[1] == 2 && index[2] == 1) ||
		   (index[0] == 2 && index[1] == 0 && index[2] == 2))
		{
			sign = -1;
		}

		/* Set index[2] to indicate the 3rd dimension that was left out of
		   order. */
		if(index[0] != 0 && index[1] != 0 && index[2] != 0)
			index[2] = 0;
		if(index[0] != 1 && index[1] != 1 && index[2] != 1)
			index[2] = 1;
		if(index[0] != 2 && index[1] != 2 && index[2] != 2)
			index[2] = 2;

		// Make code easier to read by storing matrix values directly so
		// we don't need to calculate the location of the value in the 1D
		// array in each of our calculations.
		double index00 = m[mat3_getIndex(index[0],index[0])];
		double index01 = m[mat3_getIndex(index[0],index[1])];
		double index02 = m[mat3_getIndex(index[0],index[2])];
//		float index10 = m[mat3_getIndex(index[1],index[0])]; // unused
		double index11 = m[mat3_getIndex(index[1],index[1])];
		double index12 = m[mat3_getIndex(index[1],index[2])];
//		double index20 = m[mat3_getIndex(index[2],index[0])]; // unused
		double index21 = m[mat3_getIndex(index[2],index[1])];
		double index22 = m[mat3_getIndex(index[2],index[2])];

		double sy = sqrt(index01*index01 + index02*index02);
		angles[0] = atan2(index01, -sign*index02);
		angles[1] = atan2(sy, index00);
		double s1=sin(angles[0]);
		double c1=cos(angles[0]);
		double c2=cos(angles[1]);
		angles[2] = atan2(c1*index12-s1*index22,
		                   c1*index11+s1*c2*index21);
	}
	else // first and last rotations are different axes
	{
		double sign = 1;
		if((index[0] == 1 && index[1] == 2 && index[2] == 0) ||
		   (index[0] == 2 && index[1] == 0 && index[2] == 1) ||
		   (index[0] == 0 && index[1] == 1 && index[2] == 2))
		{
			sign = -1;
		}

		// Make code easier to read by storing matrix values directly so
		// we don't need to calculate the location of the value in the 1D
		// array in each of our calculations.
		double index00 = m[mat3_getIndex(index[0],index[0])];
		double index01 = m[mat3_getIndex(index[0],index[1])];
		double index02 = m[mat3_getIndex(index[0],index[2])];
		double index10 = m[mat3_getIndex(index[1],index[0])];
		double index11 = m[mat3_getIndex(index[1],index[1])];
		double index12 = m[mat3_getIndex(index[1],index[2])];
		double index20 = m[mat3_getIndex(index[2],index[0])];
		double index21 = m[mat3_getIndex(index[2],index[1])];
		double index22 = m[mat3_getIndex(index[2],index[2])];

		double cy = sqrt(index00*index00+index10*index10);
		angles[0] = -sign*atan2(index21, index22);
		angles[1] = -sign*atan2(-index20, cy);
		double s1= -sign*sin(angles[0]);
		double c1=cos(angles[0]);
		angles[2] = -sign*atan2((s1*index02-c1*index01),
		                        (c1*index11-s1*index12));
	}


	// Convert to degrees.
	for(int i=0; i<3; i++)
		angles[i] = angles[i] * 180/M_PI;
}


/** Given a 4x4 rotation matrix and a Euler rotation ordering,
 calculate the Euler angles used to produce the matrix.

 @see eulerf_from_mat3f()
*/
void eulerf_from_mat4f(float angles[3], const float m[16], const char order[3])
{
	float tmpMat[9];
	mat3f_from_mat4f(tmpMat, m);
	eulerf_from_mat3f(angles, tmpMat, order);
}
/** Given a 4x4 rotation matrix and a Euler rotation ordering,
 calculate the Euler angles used to produce the matrix.

 @see eulerf_from_mat3f()
*/
void eulerd_from_mat4d(double angles[3], const double m[16], const char order[3])
{
	double tmpMat[9];
	mat3d_from_mat4d(tmpMat, m);
	eulerd_from_mat3d(angles, tmpMat, order);
}


/** Create a 3x3 rotation matrix given a rotation axis and the number
 * of degrees to rotate.
 *
 * @param result The location to store the resulting matrix.
 * @param degrees The number of degrees to rotate around the axis.
 * @param axis A vector representing the axis to rotate around (must have a non-zero length). */
void mat3f_rotateAxisVec_new(float result[9], float degrees, const float axis[3])
{
	float angle = degrees * M_PI/180;
	float c = cosf(angle);
	float s = sinf(angle);
	float t = 1-c;
	// 1-c is numerically unsound when angle is small.
	// See: https://en.wikipedia.org/wiki/Loss_of_significance
	// Use fix described at:
	// http://math.stackexchange.com/questions/38144
	if(c > .9)
		t = 2.0 * sinf(angle/2.0)*sinf(angle/2.0);

	// If zero vector is passed in, return identity matrix
	float length = vec3f_norm(axis);
	if(length < EPSILON)
	{
		printf("%s: Vector to rotate around was 0!", __func__);
		mat3f_identity(result);
		return;
	}

	float x = axis[0]/length;
	float y = axis[1]/length;
	float z = axis[2]/length;

	// first row
	result[0] = x*x*t+c;
	result[3] = x*y*t-z*s;
	result[6] = x*z*t+y*s;

	// second row
	result[1] = y*x*t+z*s;
	result[4] = y*y*t+c;
	result[7] = y*z*t-x*s;

	// third row
	result[2] = z*x*t-y*s;
	result[5] = z*y*t+x*s;
	result[8] = z*z*t+c;
}


/** Create a 3x3 rotation matrix given a rotation axis and the number
 * of degrees to rotate.
 *
 * @param result The location to store the resulting matrix.
 * @param degrees The number of degrees to rotate around the axis.
 * @param axis A vector representing the axis to rotate around (must have a non-zero length). */
void mat3d_rotateAxisVec_new(double result[9], double degrees, const double axis[3])
{
	double angle = degrees * M_PI/180;
	double c = cos(angle);
	double s = sin(angle);
	double t = 1-c;
	// 1-c is numerically unsound when angle is small.
	// See: https://en.wikipedia.org/wiki/Loss_of_significance
	// Use fix described at:
	// http://math.stackexchange.com/questions/38144
	if(angle < .01)
		t = 2.0 * sin(angle/2.0)*sin(angle/2.0);

	// If zero vector is passed in, return identity matrix
	double length = vec3d_norm(axis);
	if(length < EPSILON)
	{
		printf("%s: Vector to rotate around was 0!", __func__);
		mat3d_identity(result);
		return;
	}

	double x = axis[0]/length;
	double y = axis[1]/length;
	double z = axis[2]/length;

	// first row
	result[0] = x*x*t+c;
	result[3] = x*y*t-z*s;
	result[6] = x*z*t+y*s;

	// second row
	result[1] = y*x*t+z*s;
	result[4] = y*y*t+c;
	result[7] = y*z*t-x*s;

	// third row
	result[2] = z*x*t-y*s;
	result[5] = z*y*t+x*s;
	result[8] = z*z*t+c;
}

/** Create a 4x4 rotation matrix given a rotation axis and the number
 * of degrees to rotate.
 *
 * @param result The location to store the resulting matrix.
 * @param degrees The number of degrees to rotate around the axis.
 * @param axis A vector representing the axis to rotate around (must have a non-zero length). */
void mat4f_rotateAxisVec_new(float result[16], float degrees, const float axis[3])
{
	float tmpMat[9];
	mat3f_rotateAxisVec_new(tmpMat, degrees, axis);
	mat4f_from_mat3f(result, tmpMat);
}
/** Create a 4x4 rotation matrix given a rotation axis and the number
 * of degrees to rotate.
 *
 * @param result The location to store the resulting matrix.
 * @param degrees The number of degrees to rotate around the axis.
 * @param axis A vector representing the axis to rotate around (must have a non-zero length). */
void mat4d_rotateAxisVec_new(double result[16], double degrees, const double axis[3])
{
	double tmpMat[9];
	mat3d_rotateAxisVec_new(tmpMat, degrees, axis);
	mat4d_from_mat3d(result, tmpMat);
}

/** Create a 3x3 rotation matrix given a rotation axis and the number
 * of degrees to rotate.
 *
 * @param result The location to store the resulting matrix.
 * @param degrees The number of degrees to rotate around the axis.
 * @param x The x-component of the axis to rotate around.
 * @param y The y-component of the axis to rotate around.
 * @param z The z-component of the axis to rotate around.
 */
void mat3f_rotateAxis_new(float  result[ 9], float  degrees, float axisX, float axisY, float axisZ)
{
	float vec[3];
	vec3f_set(vec, axisX, axisY, axisZ);
	mat3f_rotateAxisVec_new(result, degrees, vec);
}
/** Create a 3x3 rotation matrix given a rotation axis and the number
 * of degrees to rotate.
 *
 * @param result The location to store the resulting matrix.
 * @param degrees The number of degrees to rotate around the axis.
 * @param x The x-component of the axis to rotate around.
 * @param y The y-component of the axis to rotate around.
 * @param z The z-component of the axis to rotate around.
 */
void mat3d_rotateAxis_new(double result[ 9], double degrees, double axisX, double axisY, double axisZ)
{
	double vec[3];
	vec3d_set(vec, axisX, axisY, axisZ);
	mat3d_rotateAxisVec_new(result, degrees, vec);
}
/** Create a 4x4 rotation matrix given a rotation axis and the number
 * of degrees to rotate.
 *
 * @param result The location to store the resulting matrix.
 * @param degrees The number of degrees to rotate around the axis.
 * @param x The x-component of the axis to rotate around.
 * @param y The y-component of the axis to rotate around.
 * @param z The z-component of the axis to rotate around.
 */
void mat4f_rotateAxis_new(float  result[16], float  degrees, float axisX, float axisY, float axisZ)
{
	float vec[3];
	vec3f_set(vec, axisX, axisY, axisZ);
	mat4f_rotateAxisVec_new(result, degrees, vec);
}
/** Create a 4x4 rotation matrix given a rotation axis and the number
 * of degrees to rotate.
 *
 * @param result The location to store the resulting matrix.
 * @param degrees The number of degrees to rotate around the axis.
 * @param x The x-component of the axis to rotate around.
 * @param y The y-component of the axis to rotate around.
 * @param z The z-component of the axis to rotate around.
 */
void mat4d_rotateAxis_new(double result[16], double degrees, double axisX, double axisY, double axisZ)
{
	double vec[3];
	vec3d_set(vec, axisX, axisY, axisZ);
	mat4d_rotateAxisVec_new(result, degrees, vec);
}


/** Creates a 3x3 rotation matrix from a quaternion (x,y,z,w).

    This method makes assumptions that are commonly made in this file:
    A column vector is multiplied on the left of the matrix produced
    by this function. We are using a right-handed coordinate system
    and right-handed rotations.

    This code is based on Ken Shoemake's SIGGRAPH Tutorial on Quaternions:
    http://www.cs.ucr.edu/~vbz/resources/quatut.pdf

    @param matrix The location to store the output matrix.
   
    @param quat The input quaternion. The quaternion does not need
    to be unit length.
*/
void mat3f_rotateQuatVec_new(float matrix[9], const float quat[4])
{
	int X=0, Y=1, Z=2, W=3;
	float s = 2.0 / (quat[X]*quat[X] + quat[Y]*quat[Y] +
	                 quat[Z]*quat[Z] + quat[W]*quat[W]);
	float xs, ys, zs,
	      wx, wy, wz,
	      xx, xy, xz,
	      yy, yz, zz;

   xs = quat[X] * s;   ys = quat[Y] * s;   zs = quat[Z] * s;
   wx = quat[W] * xs;  wy = quat[W] * ys;  wz = quat[W] * zs;
   xx = quat[X] * xs;  xy = quat[X] * ys;  xz = quat[X] * zs;
   yy = quat[Y] * ys;  yz = quat[Y] * zs;  zz = quat[Z] * zs;

   // first row
   matrix[0] = 1.0 - (yy + zz);
   matrix[3] = xy + wz;
   matrix[6] = xz - wy;

   // second row
   matrix[1] = xy - wz;
   matrix[4] = 1.0 - (xx + zz);
   matrix[7] = yz + wx;

   // third row
   matrix[2] = xz + wy;
   matrix[5] = yz - wx;
   matrix[8] = 1.0 - (xx + yy);
}

/** Creates a 3x3 rotation matrix from a quaternion (x,y,z,w). For
 * full documentation, see mat3f_rotateQuatVec_new() */
void mat3d_rotateQuatVec_new(double matrix[9], const double quat[4])
{
	int X=0, Y=1, Z=2, W=3;
	double s = 2.0 / (quat[X]*quat[X] + quat[Y]*quat[Y] +
	                 quat[Z]*quat[Z] + quat[W]*quat[W]);
	double xs, ys, zs,
	       wx, wy, wz,
	       xx, xy, xz,
	       yy, yz, zz;

   xs = quat[X] * s;   ys = quat[Y] * s;   zs = quat[Z] * s;
   wx = quat[W] * xs;  wy = quat[W] * ys;  wz = quat[W] * zs;
   xx = quat[X] * xs;  xy = quat[X] * ys;  xz = quat[X] * zs;
   yy = quat[Y] * ys;  yz = quat[Y] * zs;  zz = quat[Z] * zs;

   // first row
   matrix[0] = 1.0 - (yy + zz);
   matrix[3] = xy + wz;
   matrix[6] = xz - wy;

   // second row
   matrix[1] = xy - wz;
   matrix[4] = 1.0 - (xx + zz);
   matrix[7] = yz + wx;

   // third row
   matrix[2] = xz + wy;
   matrix[5] = yz - wx;
   matrix[8] = 1.0 - (xx + yy);
}
/** Creates a 4x4 rotation matrix from a quaternion (x,y,z,w). For
 * full documentation, see mat4f_rotateQuatVec_new() */
void mat4f_rotateQuatVec_new(float matrix[16], const float quat[4])
{
	float tmpMat[9];
	mat3f_rotateQuatVec_new(tmpMat, quat);
	mat4f_from_mat3f(matrix, tmpMat);
}
/** Creates a 4x4 rotation matrix from a quaternion (x,y,z,w). For
 * full documentation, see mat4f_rotateQuatVec_new() */
void mat4d_rotateQuatVec_new(double matrix[16], const double quat[4])
{
	double tmpMat[9];
	mat3d_rotateQuatVec_new(tmpMat, quat);
	mat4d_from_mat3d(matrix, tmpMat);
}
/** Creates a 3x3 rotation matrix from a quaternion (x,y,z,w). For
 * full documentation, see mat4f_rotateQuatVec_new() */
void mat3f_rotateQuat_new(float matrix[9], float x, float y, float z, float w)
{
	float quat[4] = { x,y,z,w };
	mat3f_rotateQuatVec_new(matrix, quat);
}
/** Creates a 3x3 rotation matrix from a quaternion (x,y,z,w). For
 * full documentation, see mat4f_rotateQuatVec_new() */
void mat3d_rotateQuat_new(double matrix[9], double x, double y, double z, double w)
{
	double quat[4] = { x,y,z,w };
	mat3d_rotateQuatVec_new(matrix, quat);
}
/** Creates a 4x4 rotation matrix from a quaternion (x,y,z,w). For
 * full documentation, see mat4f_rotateQuatVec_new() */
void mat4f_rotateQuat_new(float matrix[16], float x, float y, float z, float w)
{
	float quat[4] = { x,y,z,w };
	mat3f_rotateQuatVec_new(matrix, quat);
}
/** Creates a 4x4 rotation matrix from a quaternion (x,y,z,w). For
 * full documentation, see mat4f_rotateQuatVec_new() */
void mat4d_rotateQuat_new(double matrix[16], double x, double y, double z, double w)
{
	double quat[4] = { x,y,z,w };
	mat3d_rotateQuatVec_new(matrix, quat);
}

/** Creates a unit quaternion (x,y,z,w) from a rotation matrix.

    This code is based on Ken Shoemake's SIGGRAPH Tutorial on Quaternions:
    http://www.cs.ucr.edu/~vbz/resources/quatut.pdf
    It is also based code in quat.c on VRPN 2.76 (public domain).

    @param matrix The location to store the output matrix.
   
    @param quat The input quaternion. The quaternion does not need
    to be unit length.
*/
void quatf_from_mat3f(float quat[4], const float matrix[9])
{
	int X=0, Y=1, Z=2, W=3;
	float trace = matrix[0]+matrix[4]+matrix[8]; // sum of diagonal

   if (trace > 0.0)
   {
	   float s = sqrtf(trace + 1.0);
	   quat[W] = s * 0.5;
	   s = 0.5 / s;

	   quat[X] = (matrix[mat3_getIndex(Y,Z)] - matrix[mat3_getIndex(Z,Y)]) * s;
	   quat[Y] = (matrix[mat3_getIndex(Z,X)] - matrix[mat3_getIndex(X,Z)]) * s;
	   quat[Z] = (matrix[mat3_getIndex(X,Y)] - matrix[mat3_getIndex(Y,X)]) * s;
   }

   else
   {
	   int next[3] = {Y, Z, X};
	   int i = X;
	   if (matrix[mat3_getIndex(Y,Y)] > matrix[mat3_getIndex(X,X)])
		   i = Y;
	   if (matrix[mat3_getIndex(Z,Z)] > matrix[mat3_getIndex(i,i)])
		   i = Z;
	   int j = next[i];
	   int k = next[j];
	   
	   float s = sqrtf( (matrix[mat3_getIndex(i,i)] - (matrix[mat3_getIndex(j,j)] + matrix[mat3_getIndex(k,k)])) + 1.0 );
	   quat[i] = s * 0.5;
	   
	   s = 0.5 / s;
	   
	   quat[W] = (matrix[mat3_getIndex(j,k)] - matrix[mat3_getIndex(k,j)]) * s;
	   quat[j] = (matrix[mat3_getIndex(i,j)] + matrix[mat3_getIndex(j,i)]) * s;
	   quat[k] = (matrix[mat3_getIndex(i,k)] + matrix[mat3_getIndex(k,i)]) * s;
   }
}
/** Creates a unit quaternion (x,y,z,w) from a rotation matrix. For full documentation, see quatf_from_mat3f() */
void quatd_from_mat3d(double quat[4], const double matrix[9])
{
	int X=0, Y=1, Z=2, W=3;
	double trace = matrix[0]+matrix[4]+matrix[8]; // sum of diagonal

   if (trace > 0.0)
   {
	   double s = sqrtf(trace + 1.0);
	   quat[W] = s * 0.5;
	   s = 0.5 / s;

	   quat[X] = (matrix[mat3_getIndex(Y,Z)] - matrix[mat3_getIndex(Z,Y)]) * s;
	   quat[Y] = (matrix[mat3_getIndex(Z,X)] - matrix[mat3_getIndex(X,Z)]) * s;
	   quat[Z] = (matrix[mat3_getIndex(X,Y)] - matrix[mat3_getIndex(Y,X)]) * s;
   }

   else
   {
	   int next[3] = {Y, Z, X};
	   int i = X;
	   if (matrix[mat3_getIndex(Y,Y)] > matrix[mat3_getIndex(X,X)])
		   i = Y;
	   if (matrix[mat3_getIndex(Z,Z)] > matrix[mat3_getIndex(i,i)])
		   i = Z;
	   int j = next[i];
	   int k = next[j];
	   
	   float s = sqrtf( (matrix[mat3_getIndex(i,i)] - (matrix[mat3_getIndex(j,j)] + matrix[mat3_getIndex(k,k)])) + 1.0 );
	   quat[i] = s * 0.5;
	   
	   s = 0.5 / s;
	   
	   quat[W] = (matrix[mat3_getIndex(j,k)] - matrix[mat3_getIndex(k,j)]) * s;
	   quat[j] = (matrix[mat3_getIndex(i,j)] + matrix[mat3_getIndex(j,i)]) * s;
	   quat[k] = (matrix[mat3_getIndex(i,k)] + matrix[mat3_getIndex(k,i)]) * s;
   }
}

/** Creates a unit quaternion (x,y,z,w) from a rotation matrix. For full documentation, see quatf_from_mat3f() */
void quatf_from_mat4f(float quat[4], const float matrix[16])
{
	float tmpMat[9];
	mat3f_from_mat4f(tmpMat, matrix);
	quatf_from_mat3f(quat, tmpMat);
}
/** Creates a unit quaternion (x,y,z,w) from a rotation matrix. For full documentation, see quatf_from_mat3f() */
void quatd_from_mat4d(double quat[4], const double matrix[16])
{
	double tmpMat[9];
	mat3d_from_mat4d(tmpMat, matrix);
	quatd_from_mat3d(quat, tmpMat);
}

/** Creates a quaternion (x,y,z,w) based on an axis and the number of degrees to rotate around that axis. 

    Based code in quat.c on VRPN 2.76 (public domain).

    @param quat The location to store the output quaternion. If the axis is a zero vector, the identity quaternion is returned.
    @param x The x-component of a vector representing the axis to rotate around.
    @param y The y-component of a vector representing the axis to rotate around.
    @param z The z-component of a vector representing the axis to rotate around.
    @param degrees The amount to rotate around the given axis in degrees.
*/
void quatf_rotateAxis_new(float quat[4], float degrees, float x, float y, float z)
{
	int X=0,Y=1,Z=2,W=3;
	// Angle needs to be negated to make it correspond to the behavior of mat3f_rotateAxis_new().
	float angle = -degrees * M_PI/180;

	/* normalize vector */
	float length = sqrtf( x*x + y*y + z*z );

	/* If zero vector passed in for the axis, just return identity quaternion   */
	if (length < 1e-10) {
		quat[X] = 0;
		quat[Y] = 0;
		quat[Z] = 0;
		quat[W] = 1;
		return;
	}

	x /= length;
	y /= length;
	z /= length;

	float cosA = cosf(angle / 2.0);
	float sinA = sinf(angle / 2.0);
	quat[W] = cosA;
	quat[X] = sinA * x;
	quat[Y] = sinA * y;
	quat[Z] = sinA * z;
}

/** Creates a quaternion (x,y,z,w) based on an axis and the number of
 * degrees to rotate around that axis. See quatf_rotateAxis_new() for
 * full documentation.
*/
void quatd_rotateAxis_new(double quat[4], double degrees, double x, double y, double z)
{
	int X=0,Y=1,Z=2,W=3;
	// Angle needs to be negated to make it correspond to the behavior of mat3f_rotateAxis_new().
	double angle = -degrees * M_PI/180;

	/* normalize vector */
	double length = sqrt( x*x + y*y + z*z );

	/* If zero vector passed in for the axis, just return identity quaternion   */
	if (length < 1e-10) {
		quat[X] = 0;
		quat[Y] = 0;
		quat[Z] = 0;
		quat[W] = 1;
		return;
	}

	x /= length;
	y /= length;
	z /= length;

	double cosA = cos(angle / 2.0);
	double sinA = sin(angle / 2.0);
	quat[W] = cosA;
	quat[X] = sinA * x;
	quat[Y] = sinA * y;
	quat[Z] = sinA * z;
}
/** Creates a quaternion (x,y,z,w) based on an axis and the number of
 * degrees to rotate around that axis. See quatf_rotateAxis_new() for
 * full documentation.
*/
void quatf_rotateAxisVec_new(float quat[4], float degrees, const float axis[3])
{
	quatf_rotateAxis_new(quat, degrees, axis[0], axis[1], axis[2]);
}

/** Creates a quaternion (x,y,z,w) based on an axis and the number of
 * degrees to rotate around that axis. See quatf_rotateAxis_new() for
 * full documentation.
*/
void quatd_rotateAxisVec_new(double quat[4], double degrees, const double axis[3])
{
	quatd_rotateAxis_new(quat, degrees, axis[0], axis[1], axis[2]);
}

/** Creates a new 4x4 float translation matrix with the rest of the matrix set to the identity.
    @param result The location to store the new translation matrix.
    @param x The x coordinate to be placed into the matrix.
    @param y The y coordinate to be placed into the matrix.
    @param z The z coordinate to be placed into the matrix.
*/
void mat4f_translate_new(float  result[16], float x, float y, float z)
{
	mat4f_identity(result);
	result[12] = x;
	result[13] = y;
	result[14] = z;
	result[15] = 1;
}
/** Creates a new 4x4 double translation matrix with the rest of the matrix set to the identity.
    @param result The location to store the new translation matrix.
    @param x The x coordinate to be placed into the matrix.
    @param y The y coordinate to be placed into the matrix.
    @param z The z coordinate to be placed into the matrix.
*/
void mat4d_translate_new(double result[16], double x, double y, double z)
{
	mat4d_identity(result);
	result[12] = x;
	result[13] = y;
	result[14] = z;
	result[15] = 1;
}
/** Creates a new 4x4 float translation matrix with the rest of the matrix set to the identity.
    @param result The location to store the new translation matrix.
    @param xyz A vector containing the translation value to put in the matrix.
*/
void mat4f_translateVec_new(float  result[16], const float  xyz[3])
{ mat4f_translate_new(result, xyz[0], xyz[1], xyz[2]); }
/** Creates a new 4x4 double translation matrix with the rest of the matrix set to the identity.
    @param result The location to store the new translation matrix.
    @param xyz A vector containing the translation value to put in the matrix.
*/
void mat4d_translateVec_new(double result[16], const double xyz[3])
{ mat4d_translate_new(result, xyz[0], xyz[1], xyz[2]); }

/** Creates a new 4x4 float scale matrix with the rest of the matrix set to the identity.
    @param result The location to store the new scale matrix.
    @param x The amount that the matrix should scale the x-components by.
    @param y The amount that the matrix should scale the y-components by.
    @param z The amount that the matrix should scale the z-components by.
*/
void mat4f_scale_new(float  result[16], float x, float y, float z)
{
	mat4f_identity(result);
	result[mat4_getIndex(0,0)] = x;
	result[mat4_getIndex(1,1)] = y;
	result[mat4_getIndex(2,2)] = z;
}
/** Creates a new 4x4 double scale matrix with the rest of the matrix set to the identity.
    @param result The location to store the new scale matrix.
    @param x The amount that the matrix should scale the x-components by.
    @param y The amount that the matrix should scale the y-components by.
    @param z The amount that the matrix should scale the z-components by.
*/
void mat4d_scale_new(double result[16], double x, double y, double z)
{
	mat4d_identity(result);
	result[mat4_getIndex(0,0)] = x;
	result[mat4_getIndex(1,1)] = y;
	result[mat4_getIndex(2,2)] = z;
}
/** Creates a new 4x4 float scale matrix with the rest of the matrix set to the identity.
    @param result The location to store the new scale matrix.
    @param xyz A vector containing the amount to scale each component by.
*/
void mat4f_scaleVec_new(float  result[16], const float  xyz[3])
{ mat4f_scale_new(result, xyz[0], xyz[1], xyz[2]); }
/** Creates a new 4x4 double scale matrix with the rest of the matrix set to the identity.
    @param result The location to store the new scale matrix.
    @param xyz A vector containing the amount to scale each component by.
*/
void mat4d_scaleVec_new(double result[16], const double xyz[3])
{ mat4d_scale_new(result, xyz[0], xyz[1], xyz[2]); }
/** Creates a new 3x3 float scale matrix with the rest of the matrix set to the identity.
    @param result The location to store the new scale matrix.
    @param x The amount that the matrix should scale the x-components by.
    @param y The amount that the matrix should scale the y-components by.
    @param z The amount that the matrix should scale the z-components by.
*/
void mat3f_scale_new(float  result[9], float x, float y, float z)
{
	mat3f_identity(result);
	result[mat3_getIndex(0,0)] = x;
	result[mat3_getIndex(1,1)] = y;
	result[mat3_getIndex(2,2)] = z;
}
/** Creates a new 3x3 double scale matrix with the rest of the matrix set to the identity.
    @param result The location to store the new scale matrix.
    @param x The amount that the matrix should scale the x-components by.
    @param y The amount that the matrix should scale the y-components by.
    @param z The amount that the matrix should scale the z-components by.
*/
void mat3d_scale_new(double result[9], double x, double y, double z)
{
	mat3d_identity(result);
	result[mat3_getIndex(0,0)] = x;
	result[mat3_getIndex(1,1)] = y;
	result[mat3_getIndex(2,2)] = z;
}
/** Creates a new 3x3 float scale matrix with the rest of the matrix set to the identity.
    @param result The location to store the new scale matrix.
    @param xyz A vector containing the amount to scale each component by.
*/
void mat3f_scaleVec_new(float  result[9], const float  xyz[3])
{ mat3f_scale_new(result, xyz[0], xyz[1], xyz[2]); }
/** Creates a new 3x3 double scale matrix with the rest of the matrix set to the identity.
    @param result The location to store the new scale matrix.
    @param xyz A vector containing the amount to scale each component by.
*/
void mat3d_scaleVec_new(double result[9], const double xyz[3])
{ mat3d_scale_new(result, xyz[0], xyz[1], xyz[2]); }


/** Creates a 4x4 matrix from a 3x3 matrix. The new matrix is set to
    the identity and then the 3x3 matrix is copied into the upper left
    corner of the matrix.
    @param dest The new 4x4 matrix.
    @param src The original 3x3 matrix.
*/
void mat4f_from_mat3f(float  dest[16], const float  src[ 9])
{
	mat4f_identity(dest);
	for(int i=0; i<3; i++)
		for(int j=0; j<3; j++)
			dest[mat4_getIndex(i,j)] = src[mat3_getIndex(i,j)];
}
/** Creates a 4x4 matrix from a 3x3 matrix. The new matrix is set to
    the identity and then the 3x3 matrix is copied into the upper left
    corner of the matrix.
    @param dest The new 4x4 matrix.
    @param src The original 3x3 matrix.
*/
void mat4d_from_mat3d(double dest[16], const double src[ 9])
{
	mat4d_identity(dest);
	for(int i=0; i<3; i++)
		for(int j=0; j<3; j++)
			dest[mat4_getIndex(i,j)] = src[mat3_getIndex(i,j)];
}

/** Creates a 3x3 matrix from a 4x4 matrix by copying only the upper-left 3x3 components from the 4x4 matrix.
    @param dest The new 3x3 matrix.
    @param src The original 4x4 matrix.
*/
void mat3f_from_mat4f(float  dest[ 9], const float  src[16])
{
	for(int i=0; i<3; i++)
		for(int j=0; j<3; j++)
			dest[mat3_getIndex(i,j)] = src[mat4_getIndex(i,j)];
}
/** Creates a 3x3 matrix from a 4x4 matrix by copying only the upper-left 3x3 components from the 4x4 matrix.
    @param dest The new 3x3 matrix.
    @param src The original 4x4 matrix.
*/
void mat3d_from_mat4d(double dest[ 9], const double src[16])
{
	for(int i=0; i<3; i++)
		for(int j=0; j<3; j++)
			dest[mat3_getIndex(i,j)] = src[mat4_getIndex(i,j)];
}

/** Creates a view frustum projection matrix (float). This
 * creates a matrix similar to the one that glFrustum() would
 * apply to the OpenGL 2.0 matrix stack. A simpler (but less
 * flexible) alternative to this function is mat4f_perspective_new().
 * Prints a message and returns the identity matrix on error.
 *
 * @param result The resulting 4x4 view frustum projection matrix.
 *
 * @param left Coordinate of left edge of the screen.
 * @param right Coordinate of right edge of the screen.
 * @param bottom Coordinate of bottom edge of the screen.
 * @param top Coordinate of top edge of the screen.
 * @param near Near clipping plane distance (positive).
 * @param far Far clipping plane distance (positive).
 */
void mat4f_frustum_new(float result[16], float left, float right, float bottom, float top, float near, float far)
{
	// glFrustum() requires near and far to be positive numbers.
	near = fabsf(near);
	far = fabsf(far);
	mat4f_identity(result);
	if(left == right || bottom == top || near == far || near == 0)
	{
		fprintf(stderr, "%s: Invalid view frustum matrix.\n", __func__);
		return;
	}
	result[0]  =  2.0f * near / (right - left);
    result[5]  =  2.0f * near / (top - bottom);
	result[8]  =  (right + left) / (right - left);
    result[9]  =  (top + bottom) / (top - bottom);
    result[10] = -(far + near) / (far - near);
    result[11] = -1.0f;
    result[14] = -(2.0f * far * near) / (far - near);
    result[15] =  0.0f;
}
/** Creates a view frustum projection matrix (double). This
 * creates a matrix similar to the one that glFrustum() would
 * apply to the OpenGL 2.0 matrix stack. A simpler (but less
 * flexible) alternative to this function is mat4f_perspective_new().
 * Prints a message and returns the identity matrix on error.
 *
 * @param result The resulting 4x4 view frustum projection matrix.
 *
 * @param left Coordinate of left edge of the screen.
 * @param right Coordinate of right edge of the screen.
 * @param bottom Coordinate of bottom edge of the screen.
 * @param top Coordinate of top edge of the screen.
 * @param near Near clipping plane distance (positive).
 * @param far Far clipping plane distance (positive).
 */
void mat4d_frustum_new(double result[16], double left, double right, double bottom, double top, double near, double far)
{
	// glFrustum() requires near and far to be positive numbers.
	near = fabs(near);
	far = fabs(far);
	mat4d_identity(result);
	if(left == right || bottom == top || near == far || near == 0)
	{
		fprintf(stderr, "%s: Invalid view frustum matrix.\n", __func__);
		return;
	}
	result[0]  =  2.0f * near / (right - left);
    result[5]  =  2.0f * near / (top - bottom);
	result[8]  =  (right + left) / (right - left);
    result[9]  =  (top + bottom) / (top - bottom);
    result[10] = -(far + near) / (far - near);
    result[11] = -1.0f;
    result[14] = -(2.0f * far * near) / (far - near);
    result[15] =  0.0f;
}

/** Creates a orthographic projection matrix (float). This
 * creates a matrix similar to the one that glOrtho() would
 * apply to the OpenGL 2.0 matrix stack. A simpler (but less
 * flexible) alternative to this function is mat4f_perspective_new().
 * Prints a message and returns the identity matrix on error.
 *
 * @param result The resulting 4x4 orthographic projection matrix.
 *
 * @param left Coordinate of left edge of the screen.
 * @param right Coordinate of right edge of the screen.
 * @param bottom Coordinate of bottom edge of the screen.
 * @param top Coordinate of top edge of the screen.
 * @param near Near clipping plane distance (negative values are behind the viewer).
 * @param far Far clipping plane distance (negative values are behind the viewer).
 */
void mat4f_ortho_new(float result[16], float left, float right, float bottom, float top, float near, float far)
{
	mat4f_identity(result);
	if(left == right || bottom == top || near == far)
	{
		fprintf(stderr, "%s: Invalid orthographic projection matrix.\n", __func__);
		return;
	}
	result[0]  =  2 / (right-left);
	result[5]  =  2 / (top-bottom);
	result[10] = -2 / (far-near);
	result[12] = -(right+left)/(right-left);
	result[13] = -(top+bottom)/(top-bottom);
	result[14] = -(far+near)/(far-near);
}

/** Creates a orthographic projection matrix (double). This
 * creates a matrix similar to the one that glOrtho() would
 * apply to the OpenGL 2.0 matrix stack. A simpler (but less
 * flexible) alternative to this function is mat4d_perspective_new().
 * Prints a message and returns the identity matrix on error.
 *
 * @param result The resulting 4x4 orthographic projection matrix.
 *
 * @param left Coordinate of left edge of the screen.
 * @param right Coordinate of right edge of the screen.
 * @param bottom Coordinate of bottom edge of the screen.
 * @param top Coordinate of top edge of the screen.
 * @param near Near clipping plane distance (negative values are behind the viewer).
 * @param far Far clipping plane distance (negative values are behind the viewer).
 */
void mat4d_ortho_new(double result[16], double left, double right, double bottom, double top, double near, double far)
{
	mat4d_identity(result);
	if(left == right || bottom == top || near == far)
	{
		fprintf(stderr, "%s: Invalid orthographic projection matrix.\n", __func__);
		return;
	}
	result[0]  =  2 / (right-left);
	result[5]  =  2 / (top-bottom);
	result[10] = -2 / (far-near);
	result[12] = -(right+left)/(right-left);
	result[13] = -(top+bottom)/(top-bottom);
	result[14] = -(far+near)/(far-near);
}

/** Creates a perspective projection matrix (float). This creates a matrix
 * that is similar to what gluPerspective() would typically apply to the
 * matrix stack earlier versions of OpenGL.
 * Prints a message and returns the identity matrix on error.
 *
 * @param result The resulting 4x4 view frustum projection matrix.
 *
 * @param fovy The field of view in the horizontal direction (degrees)
 * @param aspect The aspect ratio of the screen/window/viewport.
 * @param near Near clipping plane distance (positive)
 * @param far Far clipping plane distance (positive)
 */
void mat4f_perspective_new(float result[16], float  fovy, float  aspect, float  near, float  far)
{
	near = fabs(near);
	far = fabs(far);
	if(near == 0)
	{
		fprintf(stderr, "%s: Invalid perspective projection matrix.\n", __func__);
		return;
	}
	float fovyRad = fovy * M_PI/180.0f;
	float height = near * tanf(fovyRad/2.0f);
	float width = height * aspect;
	mat4f_frustum_new(result, -width, width, -height, height, near, far);
}
/** Creates a perspective projection matrix (double). This creates a matrix
 * that is similar to what gluPerspective() would typically apply to the
 * matrix stack earlier versions of OpenGL.
 * Prints a message and returns the identity matrix on error.
 *
 * @param result The resulting 4x4 view frustum projection matrix.
 *
 * @param fovy The field of view in the horizontal direction (degrees)
 * @param aspect The aspect ratio of the screen/window/viewport.
 * @param near Near clipping plane distance (positive)
 * @param far Far clipping plane distance (positive)
 */
void mat4d_perspective_new(double result[16], double fovy, double aspect, double near, double far)
{
	near = abs(near);
	far = abs(far);
	if(near == 0)
	{
		fprintf(stderr, "%s: Invalid perspective projection matrix.\n", __func__);
		mat4d_identity(result);
		return;
	}
	double fovyRad = fovy * M_PI/180.0;
	double height = near * tan(fovyRad/2.0);
	double width = height * aspect;
	mat4d_frustum_new(result, -width, width, -height, height, near, far);
}

/** Creates a new lookat matrix (aka viewing transformation) which
 * defines the position and orientation of the virtual camera. This
 * creates a matrix that is similar to what gluLookAt() would
 * typically apply to the matrix stack in earlier versions of OpenGL.
 *
 * @param result The resulting view transformation matrix.
 * @param eye The position of the virtual camera.
 * @param center A point in 3D space that the camera is looking at. (This value is not a vector that the camera is looking down).
 * @param up An up vector. If you don't know what to put here, start with 0,1,0. (The up vector must not be parallel to the view vector calculated as center-eye.)
 */
void mat4f_lookatVec_new(float  result[16], const float  eye[3], const float  center[3], const float  up[3])
{
	/* Calculate appropriate vectors */
	float look[3];
	vec3f_sub_new(look, center, eye);
	vec3f_normalize(look);
	float side[3];
	vec3f_cross_new(side, look, up);
	vec3f_normalize(side);
	float newUp[3];
	vec3f_cross_new(newUp, side, look);

	/* Calculate rotation matrix that will be used to compute final matrix. */
	float rotationPart[16];
	mat4f_identity(rotationPart);
	rotationPart[ 0] = side[0];
	rotationPart[ 4] = side[1];
	rotationPart[ 8] = side[2];
	rotationPart[ 1] = newUp[0];
	rotationPart[ 5] = newUp[1];
	rotationPart[ 9] = newUp[2];
	rotationPart[ 2] = -look[0];
	rotationPart[ 6] = -look[1];
	rotationPart[10] = -look[2];

	/* Calculate translation matrix that will be used to compute final matrix. */
	float negEye[3];
	vec3f_scalarMult_new(negEye, eye, -1);
	float translationPart[16];
	mat4f_translateVec_new(translationPart, negEye);

	/* Multiply the matrices together */
	mat4f_mult_mat4f_new(result, rotationPart, translationPart);
}
/** Creates a new lookat matrix (aka viewing transformation) which
 * defines the position and orientation of the virtual camera.
 * For full documentation, see mat4f_lookatVec_new()
 */
void mat4d_lookatVec_new(double result[16], const double eye[3], const double center[3], const double up[3])
{
	/* Calculate appropriate vectors */
	double look[3];
	vec3d_sub_new(look, center, eye);
	vec3d_normalize(look);
	double side[3];
	vec3d_cross_new(side, look, up);
	vec3d_normalize(side);
	double newUp[3];
	vec3d_cross_new(newUp, side, look);

	/* Calculate rotation matrix that will be used to compute final matrix. */
	double rotationPart[16];
	mat4d_identity(rotationPart);
	rotationPart[ 0] = side[0];
	rotationPart[ 4] = side[1];
	rotationPart[ 8] = side[2];
	rotationPart[ 1] = newUp[0];
	rotationPart[ 5] = newUp[1];
	rotationPart[ 9] = newUp[2];
	rotationPart[ 2] = -look[0];
	rotationPart[ 6] = -look[1];
	rotationPart[10] = -look[2];

	/* Calculate translation matrix that will be used to compute final matrix. */
	double negEye[3];
	vec3d_scalarMult_new(negEye, eye, -1);
	double translationPart[16];
	mat4d_translateVec_new(translationPart, negEye);

	/* Multiply the matrices together */
	mat4d_mult_mat4d_new(result, rotationPart, translationPart);
}

/** Creates a new lookat matrix (aka viewing transformation) which
 * defines the position and orientation of the virtual camera.
 * For full documentation, see mat4f_lookatVec_new()
 */
void mat4f_lookat_new(float result[16], float eyeX, float eyeY, float eyeZ, float centerX, float centerY, float centerZ, float upX, float upY, float upZ)
{
	float eye[3], center[3], up[3];
	vec3f_set(eye,       eyeX,    eyeY,    eyeZ);
	vec3f_set(center, centerX, centerY, centerZ);
	vec3f_set(up,         upX,     upY,     upZ);
	mat4f_lookatVec_new(result, eye, center, up);
}
/** Creates a new lookat matrix (aka viewing transformation) which
 * defines the position and orientation of the virtual camera.
 * For full documentation, see mat4f_lookatVec_new()
 */
void mat4d_lookat_new(double result[16], double eyeX, double eyeY, double eyeZ, double centerX, double centerY, double centerZ, double upX, double upY, double upZ)
{
	double eye[3], center[3], up[3];
	vec3d_set(eye,       eyeX,    eyeY,    eyeZ);
	vec3d_set(center, centerX, centerY, centerZ);
	vec3d_set(up,         upX,     upY,     upZ);
	mat4d_lookatVec_new(result, eye, center, up);
}


/** Reads a text file.
 *
 * @param filename The file that we want to read in.
 *
 * @return An array of characters for the file. This array should be
 * free()'d when the caller is finished with it. Exits if an error
 * occurs.
 */
char* kuhl_text_read(const char *filename)
{
	int chunkSize    = 1024;        /* read in chunkSize bytes at a time */
	int contentSpace = chunkSize;   /* space in 'content' array */

	/* We add one more character to create room to store a '\0' at the
	 * end. */
	char *content = (char*) malloc(sizeof(char)*(contentSpace+1));

	/* Pointer to where next chunk should be stored */
	char *contentLoc = content;

	FILE *fp = fopen(filename,"rt");
	int readChars;

	if( fp == NULL)
	{
		fprintf(stderr, "ERROR: Can't open %s\n", filename);
		exit(1);
	}

	do
	{
		readChars = fread(contentLoc, sizeof(char), chunkSize, fp);
		contentLoc[readChars] = '\0';
		contentSpace += chunkSize;
		content = (char*) realloc(content, sizeof(char)*(contentSpace+1));
		contentLoc = content + contentSpace - chunkSize;

	} while( readChars == chunkSize );

	/* We should now be at end of file. If not, there was an error. */
	if(feof(fp) == 0)
	{
		fprintf(stderr, "ERROR: Can't read %s\n", filename);
		exit(1);
	}

	fclose(fp);
	return content;
}


/** Creates a vertex of fragment shader from a file. This function
 * loads, compiles, and checks for errors for the shader.
 *
 * @param filename The file containing a GLSL shader.
 *
 * @param shader_type Either GL_FRAGMENT_SHADER or GL_VERTEX_SHADER
 *
 * @return The ID for the shader. Exits if an error occurs.
 */
GLuint kuhl_create_shader(const char *filename, GLuint shader_type)
{
	if((shader_type != GL_FRAGMENT_SHADER &&
	    shader_type != GL_VERTEX_SHADER ) ||
	   filename == NULL)
	{
		fprintf(stderr, "kuhl_create_shader(): ERROR: You passed inappropriate information into this function.\n");
		return 0;
	}

	/* Make sure that the shader program functions are available via
	 * an extension or because we are using a new enough version of
	 * OpenGL to be guaranteed that the functions exist. */
	if(shader_type == GL_FRAGMENT_SHADER && !glewIsSupported("GL_ARB_fragment_shader") && !glewIsSupported("GL_VERSION_2_0"))
	{
		fprintf(stderr, "kuhl_create_shader(): ERROR: glew said fragment shaders are not supported on this machine.\n");
		exit(1);
	}
	if(shader_type == GL_VERTEX_SHADER && !glewIsSupported("GL_ARB_vertex_shader") && !glewIsSupported("GL_VERSION_2_0"))
	{
		fprintf(stderr, "kuhl_create_shader(): ERROR: glew said vertex shaders are not supported on this machine.\n");
		exit(1);
	}

	/* read in program from the text file */
	// printf("%s shader: %s\n", shader_type == GL_VERTEX_SHADER ? "vertex" : "fragment" , filename);
	GLuint shader = glCreateShader(shader_type);
	kuhl_errorcheck();
	char *text = kuhl_text_read(filename);
	glShaderSource(shader, 1, (const char**) &text, NULL);
	kuhl_errorcheck();
	free(text);

	/* compile program */
	glCompileShader(shader);

	/* Print log from shader compilation (if there is anything in the log) */
	char logString[1024];
	GLsizei actualLen = 0;
	glGetShaderInfoLog(shader, 1024, &actualLen, logString);
	if(actualLen > 0)
		printf("%s Shader log:\n%s\n", shader_type == GL_VERTEX_SHADER ? "Vertex" : "Fragment", logString);
	kuhl_errorcheck();

	/* If shader compilation wasn't successful, exit. */
	GLint shaderCompileStatus = GL_FALSE;
	glGetShaderiv(shader, GL_COMPILE_STATUS, &shaderCompileStatus);
	if(shaderCompileStatus == GL_FALSE)
		exit(1);

	return shader;
}


/** Prints out useful information about an OpenGL program including a
 * listing of the active attribute variables and active uniform
 * variables.
 *
 * @param program The program that you want information about.
 */
void kuhl_print_program_info(GLuint program)
{
	/* Attributes */
	GLint numVarsInProg = 0;
	glGetProgramiv(program, GL_ACTIVE_ATTRIBUTES, &numVarsInProg);
	printf("Active attributes in program %d: ", program);
	for(int i=0; i<numVarsInProg; i++)
	{
		char buf[1024];
		GLint arraySize = 0;
		GLenum type = 0;
		GLsizei actualLength = 0;

		glGetActiveAttrib(program, i, 1024, &actualLength, &arraySize, &type, buf);
		GLint location = glGetAttribLocation(program, buf);
		printf("%s@%d ", buf, location);
	}
	if(numVarsInProg == 0)
		printf("[none!]\n");
	else
		printf("\n");
	kuhl_errorcheck();
	
	numVarsInProg = 0;
	glGetProgramiv(program, GL_ACTIVE_UNIFORMS, &numVarsInProg);
	printf("Active uniforms in program %d: ", program);
	for(int i=0; i<numVarsInProg; i++)
	{
		char buf[1024];
		GLint arraySize = 0;
		GLenum type = 0;
		GLsizei actualLength = 0;

		glGetActiveUniform(program, i, 1024, &actualLength, &arraySize, &type, buf);
		printf("%s@%d ", buf, i);
	}
	if(numVarsInProg == 0)
		printf("[none!]\n");
	else
		printf("\n");

	kuhl_errorcheck();
	
	GLint linkStatus=GL_FALSE, validateStatus=GL_FALSE;
	GLint attachedShaderCount=0;
	GLint binarySize=0;
	GLint deleteStatus=GL_FALSE;
	glGetProgramiv(program, GL_ATTACHED_SHADERS, &attachedShaderCount);
	glGetProgramiv(program, GL_LINK_STATUS, &linkStatus);
	glGetProgramiv(program, GL_VALIDATE_STATUS, &validateStatus);
	glGetProgramiv(program, GL_PROGRAM_BINARY_LENGTH, &binarySize);
	glGetProgramiv(program, GL_DELETE_STATUS, &deleteStatus);
	printf("LinkStatus=%s ValidateStatus=%s AttachedShaderCount=%d Size=%d %s\n",
	       linkStatus     == GL_TRUE ? "OK" : "Fail",
	       validateStatus == GL_TRUE ? "OK" : "Fail",
	       attachedShaderCount, binarySize,
	       deleteStatus   == GL_TRUE ? "DELETED!" : "");

	kuhl_errorcheck();

}


/** Creates an OpenGL program from pair of files containing a vertex
 * shader and a fragment shader. This code handles checking for
 * support from the video card, error checking, and setting attribute
 * locations.
 *
 * @param vertexFilename The filename of the vertex program.
 *
 * @param fragFilename The filename of the fragment program.
 *
 * @return If success, returns the GLuint used to refer to the
 * program. Returns 0 if no shader program was created.
 */
GLuint kuhl_create_program(const char *vertexFilename, const char *fragFilename)
{
	if(vertexFilename == NULL || fragFilename == NULL)
	{
		fprintf(stderr, "kuhl_create_program(): One or more of the parameters were NULL\n");
		return 0;
	}

	/* Create a program to attach our shaders to. */
	GLuint program = glCreateProgram();
	if(program == 0)
	{
		fprintf(stderr, "kuhl_create_program(): ERROR: Failed to create program.\n");
		exit(1);
	}
	printf("Creating program %d from vertex shader (%s) and fragment shader (%s).\n",
	       program, vertexFilename, fragFilename);
	
	/* Create the shaders */
	GLuint fragShader = kuhl_create_shader(fragFilename, GL_FRAGMENT_SHADER);
	GLuint vertexShader = kuhl_create_shader(vertexFilename, GL_VERTEX_SHADER);

	/* Attach shaders, check for errors. */
	glAttachShader(program, fragShader);
	kuhl_errorcheck();
	glAttachShader(program, vertexShader);
	kuhl_errorcheck();

	/* Try to link the program. */
	glLinkProgram(program);
	kuhl_errorcheck();

	/* Check if glLinkProgram was successful. */
	GLint linked;
	glGetProgramiv((GLuint)program, GL_LINK_STATUS, &linked);
	kuhl_errorcheck();

	if(linked == GL_FALSE)
	{
		kuhl_print_program_log(program);
		fprintf(stderr, "kuhl_create_program(): ERROR: Failed to link GLSL program.\n");
		exit(1);
	}

	glValidateProgram(program);
	kuhl_errorcheck();

	/* Check if program validation was successful. */
	GLint validated;
	glGetProgramiv((GLuint)program, GL_VALIDATE_STATUS, &validated);
	kuhl_errorcheck();

	if(validated == GL_FALSE)
	{
		kuhl_print_program_log(program);
		fprintf(stderr, "kuhl_create_program(): ERROR: Failed to validate GLSL program.\n");
		exit(1);
	}

	kuhl_print_program_info(program);
	printf("GLSL program %d created successfully.\n", program);
	return program;
}

/** Prints a program log if there is one for an OpenGL program.
 *
 * @param program The OpenGL program that we want to print the log for.
 */
void kuhl_print_program_log(GLuint program)
{
	char logString[1024];
	GLsizei actualLen = 0;
	glGetProgramInfoLog(program, 1024, &actualLen, logString);
	if(actualLen > 0)
		printf("GLSL program log:\n%s\n", logString);
}

/** Deletes the given program, and also deletes the shaders
 * which were attached to it.
 *
 * @param program The program to delete.
 */
void kuhl_delete_program(GLuint program)
{
	GLuint shaders[256];
	int count = 0;
	glGetAttachedShaders(program, 256, &count, shaders);
	for(int i=0; i<count; i++)
		glDeleteShader(shaders[i]);
	glDeleteProgram(program);
}


static int missingUniformCount = 0; /**< Used by kuhl_get_uniform() */
/** glGetUniformLocation() with error checking. This function behaves
 * the same as glGetUniformLocation() except that when an error
 * occurs, it prints an error message if the uniform variable doesn't
 * exist (or is inactive) in the GLSL program. glGetUniformLocation()
 * only returns -1 when the uniform variable is not found.
 *
 * @param program The OpenGL shader program containing the uniform variable.
 *
 * @param uniformName The name of the uniform variable.
 *
 * @return The location of the uniform variable.
 */
GLint kuhl_get_uniform(GLuint program, const char *uniformName)
{
	if(uniformName == NULL || strlen(uniformName) == 0)
	{
		fprintf(stderr, "kuhl_get_uniform(): You asked for the location of an uniform name, but your name was an empty string or a NULL pointer.\n");
	}
	
	GLint loc = glGetUniformLocation(program, uniformName);
	kuhl_errorcheck();
	if(loc == -1 && missingUniformCount < 50)
	{
		fprintf(stderr, "kuhl_get_uniform(): Uniform variable '%s' is missing or inactive in your GLSL program.\n", uniformName);
		missingUniformCount++;
		if(missingUniformCount == 50)
			fprintf(stderr, "kuhl_get_uniform(): Hiding any additional error messages.\n");
	}
	return loc;
}

/** glGetAttribLocation() with error checking. This function behaves
 * the same as glGetAttribLocation() except that when an error
 * occurs, it prints an error message if the attribute variable doesn't
 * exist (or is inactive) in the GLSL program. glGetAttributeLocation()
 * only returns -1 when the attribute variable is not found.
 *
 * @param program The OpenGL shader program containing the attribute variable.
 *
 * @param attributeName The name of the attribute variable.
 *
 * @return The location of the attribute variable.
 */
GLint kuhl_get_attribute(GLuint program, const char *attributeName)
{
	if(attributeName == NULL || strlen(attributeName) == 0)
	{
		fprintf(stderr, "kuhl_get_attribute(): You asked for the location of an attribute name, but your name was an empty string or a NULL pointer.\n");
	}
		
	GLint loc = glGetAttribLocation(program, attributeName);
	kuhl_errorcheck();
	if(loc == -1)
	{
		fprintf(stderr, "kuhl_get_attribute(): Attribute variable '%s' is missing or inactive in your GLSL program.\n", attributeName);
	}
	return loc;
}



/** Initializes all items in a kuhl_geometry struct to 0.

 @param geom The kuhl_geometry struct to be zero'd out.
*/
void kuhl_geometry_zero(kuhl_geometry *geom)
{
	geom->vao = 0;
	geom->program = 0;
	geom->vertex_count = 0;
	geom->primitive_type = 0;

	for(int i=0; i<6; i++)
		geom->aabbox[i] = 0;

	geom->texture = 0;
	geom->texture_name = NULL;
	
	geom->indices = NULL;
	geom->indices_len = 0;
	geom->indices_bufferobject = 0;

	geom->attrib_pos = NULL;
	geom->attrib_pos_components = 0;
	geom->attrib_pos_name = NULL;
	geom->attrib_pos_bufferobject = 0;

	geom->attrib_color = NULL;
	geom->attrib_color_components = 0;
	geom->attrib_color_name = NULL;
	geom->attrib_color_bufferobject = 0;

	geom->attrib_texcoord = NULL;
	geom->attrib_texcoord_components = 0;
	geom->attrib_texcoord_name = NULL;
	geom->attrib_texcoord_bufferobject = 0;
	
	geom->attrib_normal = NULL;
	geom->attrib_normal_components = 0;
	geom->attrib_normal_name = NULL;
	geom->attrib_normal_bufferobject = 0;

	geom->attrib_custom = NULL;
	geom->attrib_custom_components = 0;
	geom->attrib_custom_name = NULL;
	geom->attrib_custom_bufferobject = 0;

}

/** Checks a kuhl_geometry struct to ensure the values are
 * reasonable. Can be called any time after kuhl_geometry_init() is
 * called on the struct. When an error occurs, a message is printed to
 * stderr and exit() is called. Important note: This does not check
 * that the data arrays are non-NULL or look at values in the
 * arrays. This is because after the kuhl_geometry information is
 * copied into OpenGL, the caller can free() that information. For a
 * similar reason, we do not check if the GLSL names are set.

 @param geom The kuhl_geometry object to check.
*/
static void kuhl_geometry_sanity_check(kuhl_geometry *geom)
{
	if(geom->program == 0)
	{
		fprintf(stderr, "%s: The program element was not set in your kuhl_geometry struct. You must specify which GLSL program will be used with this geometry.\n", __func__);
		exit(EXIT_FAILURE);
	}

	if(geom->vertex_count < 1)
	{
		fprintf(stderr, "%s: vertex_count must be greater than 0.\n", __func__);
		exit(EXIT_FAILURE);
	}

	if(!(geom->primitive_type == GL_POINTS ||
	     geom->primitive_type == GL_LINE_STRIP ||
	     geom->primitive_type == GL_LINE_LOOP ||
	     geom->primitive_type == GL_LINES ||
	     geom->primitive_type == GL_TRIANGLE_STRIP ||
	     geom->primitive_type == GL_TRIANGLE_FAN ||
	     geom->primitive_type == GL_TRIANGLES))
	{
		fprintf(stderr, "%s: primitive_type must be set to GL_POINTS, GL_LINE_STRIP, GL_LINE_LOOP, GL_LINES, GL_TRIANGLE_STRIP, GL_TRIANGLE_FAN, or GL_TRIANGLES.\n", __func__);
		exit(EXIT_FAILURE);
	}

	/* If one part of the attribute is set but both parts are not set, print a message */
	if((geom->attrib_pos_components || glIsBuffer(geom->attrib_pos_bufferobject)) &&
	   !(geom->attrib_pos_components && glIsBuffer(geom->attrib_pos_bufferobject)))
	{
		fprintf(stderr, "%s: Position attribute was not fully set.\n", __func__);
		exit(EXIT_FAILURE);
	}
		
	if((geom->attrib_color_components || glIsBuffer(geom->attrib_color_bufferobject)) &&
		!(geom->attrib_color_components && glIsBuffer(geom->attrib_color_bufferobject)))
	{
		fprintf(stderr, "%s: Color attribute was not fully set.\n", __func__);
		exit(EXIT_FAILURE);
	}

	if((geom->attrib_texcoord_components || glIsBuffer(geom->attrib_texcoord_bufferobject)) &&
	   !(geom->attrib_texcoord_components && glIsBuffer(geom->attrib_texcoord_bufferobject)))
	{
		fprintf(stderr, "%s: Texcoord attribute was not fully set.\n", __func__);
		exit(EXIT_FAILURE);
	}

	if((geom->attrib_normal_components || glIsBuffer(geom->attrib_normal_bufferobject)) &&
	   !(geom->attrib_normal_components && glIsBuffer(geom->attrib_normal_bufferobject)))
	{
		fprintf(stderr, "%s: Normal attribute was not fully set.\n", __func__);
		exit(EXIT_FAILURE);
	}

	if((geom->attrib_custom_components || glIsBuffer(geom->attrib_custom_bufferobject)) &&
	   !(geom->attrib_custom_components && glIsBuffer(geom->attrib_custom_bufferobject)))
	{
			fprintf(stderr, "%s: Custom attribute was not fully set.\n", __func__);
			exit(EXIT_FAILURE);
	}
}


/** Applies a transformation matrix to an axis-aligned bounding box to
    produce a new axis aligned bounding box.


    @param bbox The bounding box to rotate (xmin, xmax, ymin, ...)
    @param mat The 4x4 transformation matrix to apply to the bounding box
*/
void kuhl_bbox_transform(float bbox[6], float mat[16])
{
	if(mat == NULL)
		return;

	int xmin=0, xmax=1, ymin=2, ymax=3, zmin=4, zmax=5;

	// The 8 vertices of the bounding box
	float coords[8][3] = { {bbox[xmin], bbox[ymin], bbox[zmin] },
	                       {bbox[xmin], bbox[ymin], bbox[zmax] },
	                       {bbox[xmin], bbox[ymax], bbox[zmin] },
	                       {bbox[xmin], bbox[ymax], bbox[zmax] },
	                       {bbox[xmax], bbox[ymin], bbox[zmax] },
	                       {bbox[xmax], bbox[ymax], bbox[zmin] },
	                       {bbox[xmax], bbox[ymax], bbox[zmax] } };
	// Transform the 8 vertices of the bounding box
	for(int i=0; i<8; i++)
		mat4f_mult_vec4f_new(coords[i], mat, coords[i]);
	
	/* Calculate new axis aligned bounding box */
	for(int i=0; i<6; i=i+2) // set min values to the largest float
		bbox[i] = FLT_MAX;
	for(int i=1; i<6; i=i+2) // set max values to the smallest float
		bbox[i] = -FLT_MAX;
	for(unsigned int i=0; i<8; i++)
	{
		// Check for new min values
		if(coords[i][0] < bbox[0])
			bbox[0] = coords[i][0];
		if(coords[i][1] < bbox[2])
			bbox[2] = coords[i][1];
		if(coords[i][2] < bbox[4])
			bbox[4] = coords[i][2];

		// Check for new max values
		if(coords[i][0] > bbox[1])
			bbox[1] = coords[i][0];
		if(coords[i][1] > bbox[3])
			bbox[3] = coords[i][1];
		if(coords[i][2] > bbox[5])
			bbox[5] = coords[i][2];
	}
}
    


/** Checks if the axis-aligned bounding box of two kuhl_geometry objects intersect.

    @return 1 if the bounding boxes intersect; 0 otherwise

    @param geom1 One of the pieces of geometry.
    @param mat1 A 4x4 transformation matrix to be applied to the bounding box of geom1 prior to checking for collision.
    @param geom2 The other piece of geometry.
    @param mat2 A 4x4 transformation matrix to be applied to the bounding box of geom2 prior to checking for collision.
*/
int kuhl_geometry_collide(kuhl_geometry *geom1, float mat1[16],
                          kuhl_geometry *geom2, float mat2[16])
{
	float box1[6], box2[6];
	for(int i=0; i<6; i++)
	{
		box1[i] = geom1->aabbox[i];
		box2[i] = geom2->aabbox[i];
	}
	kuhl_bbox_transform(box1, mat1);
	kuhl_bbox_transform(box2, mat1);

	int xmin=0, xmax=1, ymin=2, ymax=3, zmin=4, zmax=5;
	// If the smallest x coordinate in geom1 is larger than the
	// largest x coordinate in geom2, there is no intersection when we
	// project the bounding boxes onto to the X plane. (geom1 is to
	// the right of geom2). Repeat for Y and Z planes
	if(box1[xmin] > box2[xmax]) return 0;
	if(box1[ymin] > box2[ymax]) return 0;
	if(box1[zmin] > box2[zmax]) return 0;
	// If the largest x coordinate of geom1 is smaller than the
	// largest smallest x coordinate in geom 2, there is no
	// intersection when we project the bounding boxes onto the X
	// plane. (geom1 is to the left of geom2). Repeat for Y and Z
	// planes.
	if(box1[xmax] < box2[xmin]) return 0;
	if(box1[ymax] < box2[ymin]) return 0;
	if(box1[zmax] < box2[zmin]) return 0;
	return 1;
}



/** Creates an OpenGL vertex array object from information in a
    kuhl_geometry struct. When this function successfully completes,
    the arrays of data stored in the kuhl_geometry struct can be freed
    (for example, geom->attrib_pos, geom->attrib_color, geom->indices,
    etc.) because OpenGL has made its own copy of the data. The rest
    of the information in the struct should be left untouched by the
    caller, since they may be used in kuhl_geometry_draw().

    This function also examines the vertices and calculates an
    axis-aligned bounding box (in object coordinates).

    @param geom A kuhl_geometry struct populated with the information
    necessary to draw some geometry.
*/
void kuhl_geometry_init(kuhl_geometry *geom)
{
	kuhl_errorcheck();

	/* Ask OpenGL for one vertex array object "name" (really an
	 * integer that you can think of as an ID number) that we can use
	 * for a new VAO (vertex array object) */
	glGenVertexArrays(1, &(geom->vao));
	/* Tell OpenGL that we are going to be using our new VAO until we
	 * tell it otherwise with glBindVertexArray(0) */
	glBindVertexArray(geom->vao);
	kuhl_errorcheck();

	/* Calculate the bounding box. */
	for(int i=0; i<6; i=i+2) // set min values to the largest float
		geom->aabbox[i] = FLT_MAX;
	for(int i=1; i<6; i=i+2) // set max values to the smallest float
		geom->aabbox[i] = -FLT_MAX;
	for(unsigned int i=0; i<geom->vertex_count; i++)
	{
		// Check for new min values
		if(geom->attrib_pos[i*3+0] < geom->aabbox[0])
			geom->aabbox[0] = geom->attrib_pos[i*3+0];
		if(geom->attrib_pos[i*3+1] < geom->aabbox[2])
			geom->aabbox[2] = geom->attrib_pos[i*3+1];
		if(geom->attrib_pos[i*3+2] < geom->aabbox[4])
			geom->aabbox[4] = geom->attrib_pos[i*3+2];

		// Check for new max values
		if(geom->attrib_pos[i*3+0] > geom->aabbox[1])
			geom->aabbox[1] = geom->attrib_pos[i*3+0];
		if(geom->attrib_pos[i*3+1] > geom->aabbox[3])
			geom->aabbox[3] = geom->attrib_pos[i*3+1];
		if(geom->attrib_pos[i*3+2] > geom->aabbox[5])
			geom->aabbox[5] = geom->attrib_pos[i*3+2];
	}

	/* The position, texcoord, color, normal, etc. can all be
	 * processed in the same way. Make some arrays so we can just loop
	 * through them. */
	GLfloat *data[] =    { geom->attrib_pos,            geom->attrib_color,            geom->attrib_texcoord, geom->attrib_normal, geom->attrib_custom };
	GLint components[] = { geom->attrib_pos_components, geom->attrib_color_components, geom->attrib_texcoord_components, geom->attrib_normal_components, geom->attrib_custom_components };
	char *name[]       = { geom->attrib_pos_name,       geom->attrib_color_name,       geom->attrib_texcoord_name, geom->attrib_normal_name, geom->attrib_custom_name };
	GLuint bo[]        = { geom->attrib_pos_bufferobject, geom->attrib_color_bufferobject, geom->attrib_texcoord_bufferobject, geom->attrib_normal_bufferobject, geom->attrib_custom_bufferobject };

	for(int i=0; i<5; i++)
	{
		if(data[i] == 0 || components[i] == 0 || name[i] == NULL || strlen(name[i]) == 0)
			continue;

		/* A vertex array object consists of multiple buffers that
		 * contain per-vertex information like positions, colors,
		 * normals, texture coordinates, etc. A group of buffers can
		 * be associated with a single VAO. */

		/* Ask OpenGL for one new buffer "name" (or ID number). */
		glGenBuffers(1, &(bo[i]));
		/* Tell OpenGL that we are going to use this buffer until we
		 * say otherwise. GL_ARRAY_BUFFER basically means that the
		 * data stored in this buffer will be an array containing
		 * vertex information. */
		glBindBuffer(GL_ARRAY_BUFFER, bo[i]);
		kuhl_errorcheck();

<<<<<<< HEAD
		/* Copy our data into the buffer object that is currently bound. */
=======
		/* Copy the our data into the currently bound buffer object. */
>>>>>>> c30def7e
		glBufferData(GL_ARRAY_BUFFER, sizeof(GLfloat)*geom->vertex_count*components[i], data[i], GL_STATIC_DRAW);
		kuhl_errorcheck();

		/* Get attribute location */
		GLint attribLocation = kuhl_get_attribute(geom->program, name[i]);
		if(attribLocation >= 0)
		{
			/* Tell OpenGL some information about the data that is in the
			 * buffer. Among other things, we need to tell OpenGL which
			 * attribute number (i.e., variable) the data should correspond to
			 * in the vertex program. */
			glEnableVertexAttribArray(attribLocation); // turn on attribute location
			glVertexAttribPointer(
				attribLocation, // attribute location in glsl program
				components[i], // number of elements (x,y,z)
				GL_FLOAT, // type of each element
				GL_FALSE, // should OpenGL normalize values?
				0,        // no extra data between each position
				0 );      // offset of first element
			kuhl_errorcheck();
		}
	}

	/* Make sure that the bufferobject names get copied back into the
	 * struct that the user passed in to this function. */
	geom->attrib_pos_bufferobject      = bo[0];
	geom->attrib_color_bufferobject    = bo[1];
	geom->attrib_texcoord_bufferobject = bo[2];
	geom->attrib_normal_bufferobject   = bo[3];
	geom->attrib_custom_bufferobject   = bo[4];
	

	if(geom->indices != NULL && geom->indices_len > 0)
	{
		/* Verify that the indices the user passed in are
		 * appropriate. If there are only 10 vertices, then a user
		 * can't draw a vertex at index 10, 11, 13, etc. */
		for(GLuint i=0; i<geom->indices_len; i++)
		{
			if(geom->indices[i] >= geom->vertex_count)
				fprintf(stderr, "%s: kuhl_geometry has %d vertices but indices[%d] is asking for vertex at index %d to be drawn.\n", __func__, geom->vertex_count, i, geom->indices[i]);
		}

		/* Set up a buffer object (BO) which is a place to store the
		 * *indices* on the graphics card. */
		glGenBuffers(1, &(geom->indices_bufferobject));
		glBindBuffer(GL_ELEMENT_ARRAY_BUFFER, geom->indices_bufferobject);
		kuhl_errorcheck();

		/* Copy the indices data into the currently bound buffer. */
		glBufferData(GL_ELEMENT_ARRAY_BUFFER, sizeof(GLuint)*geom->indices_len, geom->indices, GL_STATIC_DRAW);
		kuhl_errorcheck();
	}
	kuhl_geometry_sanity_check(geom);

	/* Turn off GLSL program */
	glUseProgram(0);

    /* Unbind VAO. In the future, we can bind the vertex array object
     * that we created and to easily recall all of the position,
     * normal, color, texture coordinate, etc. information. */
	glBindVertexArray(0);
}

/** Draws a kuhl_geometry struct to the screen. The struct passed into
 * this function should have been set up with kuhl_geometry_init()
 * first!

 @param geom The geometry to draw to the screen. */
void kuhl_geometry_draw(kuhl_geometry *geom)
{
	kuhl_geometry_sanity_check(geom);

	/* Use the program the user wants us to use. */
	if(glIsProgram(geom->program))
	{
		glUseProgram(geom->program);
		kuhl_errorcheck();
	}
	else
	{
		fprintf(stderr, "%s: Not a valid GLSL program: %d\n", __func__, geom->program);
		return;
	}

	/* Use the vertex array object for this geometry */
	if(glIsVertexArray(geom->vao))
	{
		glBindVertexArray(geom->vao);
		kuhl_errorcheck();
	}
	else
	{
		fprintf(stderr, "%s: Not a valid vertex array object: %d\n", __func__, geom->vao);
		return;
	}

<<<<<<< HEAD
=======
	/* If the user specified a valid OpenGL texture, use it. */
>>>>>>> c30def7e
	if(glIsTexture(geom->texture))
	{
		/* Tell OpenGL that the texture that we refer to in our GLSL
		 * program is going to be in texture unit 0.
		 */
		glUniform1i(kuhl_get_uniform(geom->program, geom->texture_name), 0);
		kuhl_errorcheck();
		/* Turn on texture unit 0 */
		glActiveTexture(GL_TEXTURE0); 
		kuhl_errorcheck();
		/* Bind the texture that we want to use while the correct texture unit is enabled. */
		glBindTexture(GL_TEXTURE_2D, geom->texture); 
		kuhl_errorcheck();
	}

	/* If the user provided us with indices, use glDrawElements to draw the geometry. */
	if(geom->indices_len > 0 && glIsBuffer(geom->indices_bufferobject))
	{
		glDrawElements(geom->primitive_type,
		               geom->indices_len,
		               GL_UNSIGNED_INT,
		               NULL);
		kuhl_errorcheck();
	}
	else
	{
		/* If the user didn't provide us with indices, just draw the vertices in order. */
		glDrawArrays(geom->primitive_type, 0, geom->vertex_count);
		kuhl_errorcheck();
	}

	/* Unbind texture */
	if(glIsTexture(geom->texture))
		glBindTexture(GL_TEXTURE_2D, 0);

	/* Unbind the GLSL program */
	glUseProgram(0);
	
	/* Unbind the VAO */
	glBindVertexArray(0);
}

/** Deletes kuhl_geometry struct by freeing the OpenGL buffers that
 * kuhl_geometry_init() created. Call kuhl_geometry_zero() to zero out all elements within kuhl_geometry.
 *
 * Important note: kuhl_geometry_init() does not allocate space for
 * textures---so kuhl_geometry_delete() does not delete textures! This
 * behavior is useful in the event that a single texture is shared
 * among several kuhl_geometry structs.
 *
 * @param geom The geometry to draw to free.
*/
void kuhl_geometry_delete(kuhl_geometry *geom)
{
	/* Delete the associated buffer objects */
	GLuint *bos[] = { &(geom->attrib_pos_bufferobject),
	                  &(geom->attrib_color_bufferobject),
	                  &(geom->attrib_texcoord_bufferobject),
	                  &(geom->attrib_normal_bufferobject),
	                  &(geom->attrib_custom_bufferobject) };
	for(int i=0; i<5; i++)
	{
		if(glIsBuffer(*(bos[i])))
			glDeleteBuffers(1, bos[i]);
		// Make sure we set bufferobjects to 0 in case someone tries to draw this geometry.
		*bos[i] = 0;
	}
	if(glIsVertexArray(geom->vao))
		glDeleteVertexArrays(1, &(geom->vao));
	geom->vao = 0;
}



/** Converts an array containing RGBA image data into an OpenGL texture.
 *
 * @param array Contains a row-major list of pixels in R, G, B, A format starting from the bottom left corner of the image. Each pixel is a value form 0 to 255.
 *
 * @param width The width of the image represented by the array in pixels.
 *
 * @param height The height of the image represented by the array in pixels.
 *
 * @return The texture name that you can use with glBindTexture() to
 * enable this particular texture when drawing. When you are done with
 * the texture, use glDeleteTextures(1, &textureName) where
 * textureName is set to the value returned by this function.
 */
GLuint kuhl_read_texture_rgba_array(const char* array, int width, int height)
{
	GLuint texName = 0;
	if(!GLEW_VERSION_2_0)
	{
		/* OpenGL 2.0+ supports non-power-of-2 textures. Also, need to
		 * ensure we have a new enough version for the different
		 * mipmap generation techniques below. */
		printf("ERROR: kuhl_read_texture_rgba_array() requires OpenGL 2.0 to generate mipmaps.\n");
		printf("Either your video card/driver doesn't support OpenGL 2.0 or better OR you forgot to call glewInit() at the appropriate time at the beginning of your program.\n");
		return 0;
	}
	kuhl_errorcheck();
	glGenTextures(1, &texName);
	glBindTexture(GL_TEXTURE_2D, texName);
	glTexParameteri(GL_TEXTURE_2D, GL_TEXTURE_WRAP_S, GL_CLAMP_TO_EDGE);
	glTexParameteri(GL_TEXTURE_2D, GL_TEXTURE_WRAP_T, GL_CLAMP_TO_EDGE);
	glTexParameteri(GL_TEXTURE_2D, GL_TEXTURE_MAG_FILTER, GL_LINEAR);
	glTexParameteri(GL_TEXTURE_2D, GL_TEXTURE_MIN_FILTER, GL_LINEAR_MIPMAP_LINEAR);
	kuhl_errorcheck();
	
	/* If anisotropic filtering is available, turn it on.  This does not
	 * override the MIN_FILTER. The MIN_FILTER setting may affect how the
	 * videocard decides to do anisotropic filtering, however.  For more info:
	 * http://www.opengl.org/registry/specs/EXT/texture_filter_anisotropic.txt
	 *
	 * Note that anisotropic filtering may not be available if you ask
	 * for an OpenGL core profile. For more information, see:
	 * http://gamedev.stackexchange.com/questions/70829
	 */
	if(glewIsSupported("GL_EXT_texture_filter_anisotropic"))
	{
		float maxAniso;
		glGetFloatv(GL_MAX_TEXTURE_MAX_ANISOTROPY_EXT, &maxAniso);
		glTexParameterf(GL_TEXTURE_2D, GL_TEXTURE_MAX_ANISOTROPY_EXT, maxAniso);
		printf("Anisotropic filtering: Available, set to maximum value (%0.1f)\n",
		       maxAniso);
	}

	kuhl_errorcheck();
	
	/* Try to see if OpenGL will accept this texture.  If the dimensions of
	 * the file are too big, OpenGL might not load it. NOTE: The parameters
	 * here should match the parameters of the actual (non-proxy) calls to
	 * glTexImage2D() below. */
	glTexImage2D(GL_PROXY_TEXTURE_2D, 0, GL_RGBA8, width, height,
	             0, GL_RGBA, GL_UNSIGNED_BYTE, NULL);
	int tmp;
	glGetTexLevelParameteriv(GL_PROXY_TEXTURE_2D, 0, GL_TEXTURE_WIDTH, &tmp);
	if(tmp == 0)
	{
		fprintf(stderr, "%s: Unable to load %dx%d texture (possibily because it is too large)\n", __func__, width, height);
		GLint maxTextureSize = 0;
		glGetIntegerv(GL_MAX_TEXTURE_SIZE, &maxTextureSize);
		fprintf(stderr, "%s: Your card's rough estimate for the maximum texture size that it supports: %dx%d\n", __func__, maxTextureSize, maxTextureSize);

		glBindTexture(GL_TEXTURE_2D, 0);
		return 0;
	}

	/* The recommended way to produce mipmaps depends on your OpenGL
	 * version. */
	if (glGenerateMipmap != NULL)
	{
		/* In OpenGL 3.0 or newer, it is recommended that you use
		 * glGenerateMipmaps().  Older versions of OpenGL that provided the
		 * same capability as an extension, called it
		 * glGenerateMipmapsEXT(). */
		glTexImage2D(GL_TEXTURE_2D, 0, GL_RGBA8, width, height,
		             0, GL_RGBA, GL_UNSIGNED_BYTE, array);
		glGenerateMipmap(GL_TEXTURE_2D);
	}
	else // if(glewIsSupported("GL_SGIS_generate_mipmap"))
	{
		/* Should be used for 1.4 <= OpenGL version < 3.   */
		glTexParameteri(GL_TEXTURE_2D, GL_GENERATE_MIPMAP, GL_TRUE);
		glTexImage2D(GL_TEXTURE_2D, 0, GL_RGBA8, width, height,
		             0, GL_RGBA, GL_UNSIGNED_BYTE, array);
	}

	/* render textures perspectively correct---instead of interpolating
	   textures in screen-space. */
	kuhl_errorcheck();

	/* The following two lines of code are only useful for OpenGL 1 or
	 * 2 programs. They may cause an error message when called in a
	 * newer version of OpenGL. */
	glTexEnvi(GL_TEXTURE_ENV, GL_TEXTURE_ENV_MODE, GL_DECAL); // only use texture, no other lighting applied!
	glHint(GL_PERSPECTIVE_CORRECTION_HINT, GL_NICEST);
	glGetError(); // discard any error messages.

	// Unbind the texture, make the caller bind it when they want to use it. More details:
	// http://stackoverflow.com/questions/15273674
	glBindTexture(GL_TEXTURE_2D, 0);
	return texName;
}


#ifdef KUHL_UTIL_USE_IMAGEMAGICK

/** Creates a texture from a string of text. For example, if you want
 * a texture that says "hello world" in red on a transparent
 * background, this method can easily create that texture directly
 * using ImageMagick. The text will be written in a normal font and
 * will be one line of text. The preprocessor variable
 * KUHL_UTIL_USE_IMAGEMAGICK must be defined to use this function.
 *
 * @param label The text that you want to render.
 *
 * @param texName A pointer that will be filled with the OpenGL texture name for the new texture.
 *
 * @param color The color of the text.
 *
 * @param bgcolor The background color for the texture (can be transparent).
 *
 * @param pointsize The size of the text in points. Use a larger value for higher resolution text.
 *
 * @return The aspect ratio of the texture. If an error occurs, the function prints a message and exits. */
float kuhl_make_label(const char *label, GLuint *texName, float color[3], float bgcolor[4], float pointsize)
{
	int width = 0;
	int height = 0;
	char *image = image_label(label, &width, &height, color, bgcolor, 10);
//	printf("Label texture dimensions: %d %d\n", width, height);
	*texName = kuhl_read_texture_rgba_array(image, width, height);
	free(image);
	
	if(*texName == 0)
	{
		fprintf(stderr, "Failed to create label: %s\n", label);
		exit(EXIT_FAILURE);
	}
	return width/(float)height;
}


/** Uses imageio to read in an image, and binds it to an OpenGL
 * texture name.  Requires OpenGL 2.0 or better. The preprocessor variable
 * KUHL_UTIL_USE_IMAGEMAGICK must be defined to use this function.
 *
 * @param filename name of file to load
 *
 * @param texName A pointer to where the OpenGL texture name should be stored.
 * (Remember that the "texture name" is really just some unsigned int).
 * @returns The aspect ratio of the image in the file. Since texture
 * coordinates range from 0 to 1, the caller doesn't really need to
 * know how large the image actually is.
 */
float kuhl_read_texture_file(const char *filename, GLuint *texName)
{
    /* It is generally best to just load images in RGBA8 format even
     * if we don't need the alpha component. ImageMagick will fill the
     * alpha component in correctly (opaque if there is no alpha
     * component in the file or with the actual alpha data. For more
     * information about why we use RGBA by default, see:
     * http://www.opengl.org/wiki/Common_Mistakes#Image_precision
     */
	imageio_info iioinfo;
	iioinfo.filename   = strdup(filename);
	iioinfo.type       = CharPixel;
	iioinfo.map        = (char*) "RGBA";
	iioinfo.colorspace = sRGBColorspace;
	char *image = (char*) imagein(&iioinfo);
	free(iioinfo.filename);
	if(image == NULL)
	{
		fprintf(stderr, "\n%s: Unable to read image.\n", filename);
		return -1;
	}

	/* "image" is a 1D array of characters (unsigned bytes) with four
	 * bytes for each pixel (red, green, blue, alpha). The data in "image"
	 * is in row major order. The first 4 bytes are the color information
	 * for the lowest left pixel in the texture. */
	int width  = (int)iioinfo.width;
	int height = (int)iioinfo.height;
	float aspectRatio = (float)width/height;
    printf("%s: Finished reading, dimensions are %dx%d\n", filename, width, height);
	*texName = kuhl_read_texture_rgba_array(image, width, height);

	if(iioinfo.comment)
		free(iioinfo.comment);
	free(image);
	
	if(*texName == 0)
	{
		fprintf(stderr, "%s: Failed to read image.\n", filename);
		exit(EXIT_FAILURE);
	}

	return aspectRatio;
}

/** Takes a screenshot of the current OpenGL screen and writes it to an image file.

    @param outputImageFilename The name of the image file that you want to record the screenshot in. The type of image file is determined by the filename extension. This function will allow you to write to any image format that ImageMagick supports. Suggestion: PNG files often work best for screenshots; try "output.png".
*/
void kuhl_screenshot(const char *outputImageFilename)
{
	// Get window size
	int windowWidth  = glutGet(GLUT_WINDOW_WIDTH);
	int windowHeight = glutGet(GLUT_WINDOW_HEIGHT);

	// Allocate space for data from window
	char data[windowWidth*windowHeight*3];
	// Read pixels from the window
	glReadPixels(0,0,windowWidth,windowHeight,
	             GL_RGB,GL_UNSIGNED_BYTE, data);
	// Set up image output settings
	imageio_info info_out;
	info_out.width    = windowWidth;
	info_out.height   = windowHeight;
	info_out.depth    = 8; // bits/color in output image
	info_out.quality  = 85;
	info_out.filename = strdup(outputImageFilename);
	info_out.comment  = NULL;
	info_out.type     = CharPixel;
	info_out.map      = "RGB";
	// Write image to disk
	imageout(&info_out, data);
	free(info_out.filename); // cleanup
}

static int kuhl_video_record_frame = 0; // frame that we have recorded.
static time_t kuhl_video_record_prev_sec = 0; // time of previous frame (seconds)
static suseconds_t kuhl_video_record_prev_usec = 0; // time of previous frame usecs

/** Records individual frames to image files that can later be
  combined into a single video file. Call this function every frame
  and it will capture the image data from the frame buffer and write
  it to an image file if enough time has elapsed to record a
  frame. Each image filename will include a frame number. This
  function writes TIFF files to avoid unnecessary computation
  compressing images. Instructions for converting the image files into
  a video file using ffmpeg or avconv will be printed to standard
  out. This may run slowly if you are saving files to a non-local
  filesystem.

    @param fileLabel If fileLabel is set to "label", this function
    will create files such as "label-00000000.tif"
    
    @param fps The number of frames per second to record. Suggested value: 30.
 */
void kuhl_video_record(const char *fileLabel, int fps)
{
	// Get current time
	struct timeval tv;
	gettimeofday(&tv, NULL);

	if(kuhl_video_record_prev_sec == 0) // first time
	{
		kuhl_video_record_prev_sec  = tv.tv_sec;
		kuhl_video_record_prev_usec = tv.tv_usec;
		printf("%s: Recording %d frames per second\n", __func__, fps);
		printf("Use either of the following commands to assemble Ogg video (Ogg video files are widely supported and not encumbered by patent restrictions):\n");
		printf("ffmpeg -r %d -f image2 -i %s-%%08d.tif -qscale:v 7 output.ogv\n", fps, fileLabel);
		printf(" - or -\n");
		printf("avconv -r %d -f image2 -i %s-%%08d.tif -qscale:v 7 output.ogv\n", fps, fileLabel);
		printf("In either program, the -qscale:v parameter sets the quality: 0 (lowest) to 10 (highest)\n");

	}

	time_t sec       = tv.tv_sec;
	suseconds_t usec = tv.tv_usec;

	// useconds between recording frames
	int usecs_over_seconds = 1000000;
	int usec_to_wait = usecs_over_seconds / fps;

	if(kuhl_video_record_prev_sec == sec &&
	   usec - kuhl_video_record_prev_usec < usec_to_wait)
		return; // don't take screenshot
	else if(kuhl_video_record_prev_sec == sec-1 &&
	        (usecs_over_seconds-kuhl_video_record_prev_usec)+usec<usec_to_wait)
		return; // don't take screenshot
	else
	{
		kuhl_video_record_prev_sec  = sec;
		kuhl_video_record_prev_usec = usec;
		char filename[1024];
		snprintf(filename, 1024, "%s-%08d.tif", fileLabel, kuhl_video_record_frame);
		kuhl_screenshot(filename);
		kuhl_video_record_frame++;
	}

}


#endif // end use imagemagick


#ifdef KUHL_UTIL_USE_ASSIMP

/** This struct is used internally by kuhl_util.c to keep track of all textures that are associated with models that have been loaded. */
typedef struct {
	char *textureFileName; /**< The filename of a texture */
	GLuint textureID;      /**< The OpenGL texture name for that texture */
} textureIdMapStruct;
#define textureIdMapMaxSize 1024*32 /**< Maximum number of textures that can be loaded from models */
static textureIdMapStruct textureIdMap[textureIdMapMaxSize]; /**<List of textures for the models */
static int textureIdMapSize = 0; /**< Number of items in textureIdMap */

#define sceneMapMaxSize 1024 /**< Maximum number of scenes in sceneMap */
/** This struct is used internally by kuhl_util.c to keep track of all
 * of the models that we have loaded. */
typedef struct {
	char *modelFilename; /**< The filename of the loaded model */
	const struct aiScene *scene; /**< The scene information for the model */
	float bb_min[3]; /**< Smallest X,Y,Z coordinates out of all vertices */
	float bb_max[3]; /**< Largest X,Y,Z coordinates out of all vertices */
	float bb_center[3]; /**< Average of smallest and largest vertex coordinates */
	kuhl_geometry geom[sceneMapMaxSize]; /**< list of kuhl_geometry structs. Used for OpenGL 3.0 rendering */
	int geom_count; /**< Number of kuhl_geometry structs in geom array. Used for OpenGL 3.0 rendering */
} sceneMapStruct;

static sceneMapStruct sceneMap[sceneMapMaxSize]; /**< A list of scenes */
static int sceneMapSize = 0; /**< Number of items in the sceneMap list */


/** Looks for a model in the sceneMap list based on its filename.
 *
 * @param modelFilename The filename for the model.
 *
 * @return The index of the model in the sceneMap list or -1 if the
 * model does not exist in the sceneMap.
 */
static int kuhl_private_modelIndex(const char *modelFilename)
{
	for(int i=0; i<sceneMapSize; i++)
	{
		if(strcmp(modelFilename, sceneMap[i].modelFilename) == 0)
			return i;
	}
	return -1;
}



/** Recursively traverse a tree of ASSIMP nodes and updates the
 * bounding box information stored in our sceneMap list for that
 * model.
 *
 * @param nd A pointer to an ASSIMP aiNode struct.
 *
 * @param transform A pointer to an ASSIMP 4x4 transform matrix. When this function is called for the first time, set transform to NULL.
 *
 * @param scene An ASSIMP scene struct.
 *
 * @param modelIndex The index of the model in our sceneMap list.
 */
static void kuhl_private_calc_bbox(const struct aiNode* nd, struct aiMatrix4x4* transform, const struct aiScene *scene, const int modelIndex)
{
	// Get shorter names for our current min/max/center vectors.
	float *min = sceneMap[modelIndex].bb_min;
	float *max = sceneMap[modelIndex].bb_max;
	float *ctr = sceneMap[modelIndex].bb_center;
	
	/* When this method is called on the root node, the trafo matrix should be set to NULL. */
	if(transform == NULL)
	{
		// Reset our bounding box variables
		vec3f_set(min,  FLT_MAX,  FLT_MAX,  FLT_MAX);
		vec3f_set(max, -FLT_MAX, -FLT_MAX, -FLT_MAX);
		vec3f_set(ctr, 0,0,0);

		// Set transform matrix to identity
		struct aiMatrix4x4 ident;
		aiIdentityMatrix4(&ident); 
		transform = &ident;
	}

	// Save the transformation before we process this node.
	struct aiMatrix4x4 previousTransform = *transform;
	// Apply this nodes transformation matrix
	aiMultiplyMatrix4(transform, &nd->mTransformation);

	/* For each mesh */
	for (unsigned int n=0; n < nd->mNumMeshes; ++n)
	{
		const struct aiMesh* mesh = scene->mMeshes[nd->mMeshes[n]];
		/* For each vertex in mesh */
		for (unsigned int t=0; t < mesh->mNumVertices; t++)
		{
			// Transform the vertex based on the transformation matrix
			struct aiVector3D tmp = mesh->mVertices[t];
			aiTransformVecByMatrix4(&tmp, transform);

			// Update our bounding box
			float coord[3];
			vec3f_set(coord, tmp.x, tmp.y, tmp.z);
			for(int i=0; i<3; i++)
			{
				if(coord[i] > max[i]) // found new max
					max[i] = coord[i];
				if(coord[i] < min[i]) // found new min
					min[i] = coord[i];
			}
			// Calculate new box center
			vec3f_add_new(ctr, min, max);
			vec3f_scalarDiv(ctr, 2);
		}
	}
	
	/* Process the children nodes using the current transformation. */
	for (unsigned int n=0; n < nd->mNumChildren; n++)
		kuhl_private_calc_bbox(nd->mChildren[n], transform, scene, modelIndex);

	/* Since we are done processing this node, we need to restore the
	* transformation matrix to whatever it was before we started
	* working on this node. */
	*transform = previousTransform;
}



/** Loads a model (if needed) and returns its index in the sceneMap
 * array. This function also reads texture files that the model refers
 * too.
 *
 * @param modelFilename The filename of a model to load.
 *
 * @param textureDirname The directory the textures for the model are
 * stored in. If textureDirname is NULL, we assume that the textures
 * are in the same directory as the model file.
 * 
 * @return Returns the index in the sceneMap array of this model.
 */
static int kuhl_private_load_model(const char *modelFilename, const char *textureDirname)
{
	int index = kuhl_private_modelIndex(modelFilename);
	if(index >= 0)
		return index;

	/* If we get here, we need to add the file to the sceneMap. */

	/* Write assimp messages to command line */
	struct aiLogStream stream;
	stream = aiGetPredefinedLogStream(aiDefaultLogStream_STDOUT,NULL);
	aiAttachLogStream(&stream);
	
	/* Try loading the model. We are using a postprocessing preset
	 * here so we don't have to set many options. */
	char *modelFilenameVarying = strdup(modelFilename); // aiImportFile doesn't declare filaname parameter as const!

	/* We will load the file and do significant processing (split
	 * large meshes into smaller ones, triangulate polygons in meshes,
	 * apply transformation matrices. For more information about model loading options, see:
	 * http://assimp.sourceforge.net/lib_html/postprocess_8h.html
	 *
	 * The postprocess procedures can greatly influence how long it
	 * takes to load a model. If you are trying to load a large model,
	 * try setting the post-process settings to NULL.
	 *
	 * Other options:
	 * aiProcessPreset_TargetRealtime_Fast
	 * aiProcessPreset_TargetRealtime_Quality
	 * aiProcessPreset_TargetRealtime_MaxQuality
	 * aiProcess_PreTransformVertices
	 */ 
	const struct aiScene* scene = aiImportFile(modelFilenameVarying, aiProcessPreset_TargetRealtime_Quality|aiProcess_PreTransformVertices);
	free(modelFilenameVarying);
	if(scene == NULL)
	{
		printf("%s: ASSIMP was unable to import the model file.\n", modelFilename);
		return -1;
	}

	/* Print warning messages if the model uses features that our code
	 * doesn't support (even though ASSIMP might support them. */
	if(scene->mNumCameras > 0)
		printf("%s: WARNING: This model has %d cameras embedded in it that we are ignoring.\n", modelFilename, scene->mNumCameras);
	if(scene->mNumLights > 0)
		printf("%s: WARNING: This model has %d lights embedded in it that we are ignoring.\n", modelFilename, scene->mNumLights);
	if(scene->mNumTextures > 0)
		printf("%s: WARNING: This model has %d textures embedded in it. This program currently ignores embedded textures.\n", modelFilename, scene->mNumTextures);

	/* Note: Animations are removed from the model if we call
	 * aiImportFile with aiProcess_PreTransformVertices */
	if(scene->mNumAnimations > 0)
		printf("%s: WARNING: This model has %d animations embedded in it that we are ignoring.\n", modelFilename, scene->mNumAnimations);

	/* Iterate through the animation information associated with this model */
	for(unsigned int i=0; i<scene->mNumAnimations; i++)
	{
		struct aiAnimation* anim = scene->mAnimations[i];
		printf("%s: Animation #%u: ===================================\n", modelFilename, i);
		printf("%s: Animation #%u: name (probably blank): %s\n", modelFilename, i, anim->mName.data);
		printf("%s: Animation #%u: duration in ticks: %f\n",     modelFilename, i, anim->mDuration);
		printf("%s: Animation #%u: ticks per second: %f\n",      modelFilename, i, anim->mTicksPerSecond);
		printf("%s: Animation #%u: number of bone channels: %d\n", modelFilename, i, anim->mNumChannels);
		printf("%s: Animation #%u: number of mesh channels: %d\n", modelFilename, i, anim->mNumMeshChannels);

		// Bones
		for(unsigned int j=0; j<anim->mNumChannels; j++)
		{
			struct aiNodeAnim* animNode = anim->mChannels[j];
			printf("%s: Animation #%u: Bone channel #%u: -----------------------------------\n", modelFilename, i, j);
			printf("%s: Animation #%u: Bone channel #%u: Name of node affected: %s\n", modelFilename, i, j, animNode->mNodeName.data);
			printf("%s: Animation #%u: Bone channel #%u: Num of position keys: %d\n", modelFilename, i, j, animNode->mNumPositionKeys);
			printf("%s: Animation #%u: Bone channel #%u: Num of rotation keys: %d\n", modelFilename, i, j, animNode->mNumRotationKeys);
			printf("%s: Animation #%u: Bone channel #%u: Num of scaling keys: %d\n", modelFilename, i, j, animNode->mNumScalingKeys);
		}

		// Mesh
		for(unsigned int j=0; j<anim->mNumMeshChannels; j++)
		{
			printf("%s: Animation #%u: Mesh channel #%u: -----------------------------------", modelFilename, i, j);
			struct aiMeshAnim* animMesh = anim->mMeshChannels[j];
			printf("%s: Animation #%u: Mesh channel #%u: Name of node affected: %s\n", modelFilename, i, j, animMesh->mName.data);
			printf("%s: Animation #%u: Mesh channel #%u: Num of keys: %d\n", modelFilename, i, j, animMesh->mNumKeys);
			for(unsigned int k=0; k<animMesh->mNumKeys; k++)
			{
				struct aiMeshKey mkey = animMesh->mKeys[k];
				printf("%s: Animation #%ud: Mesh channel #%u: Key #%u: Time of this mesh key: %f\n", modelFilename, i, j, k, mkey.mTime);
				printf("%s: Animation #%ud: Mesh channel #%u: Key #%u: Index into the mAnimMeshes array: %d\n", modelFilename, i, j, k, mkey.mValue);
			}
		}
	}

	
	/* For safety, zero out our texture ID map if it is supposed to be empty right now. */
	if(textureIdMapSize == 0)
	{
		for(int i=0; i<textureIdMapMaxSize; i++)
		{
			textureIdMap[i].textureFileName = NULL;
			textureIdMap[i].textureID = 0;
		}
	}

	/* For safety, zero our our sceneMap if it is supposed to be empty right now. */
	if(sceneMapSize == 0)
	{
		for(int i=0; i<sceneMapMaxSize; i++)
		{
			sceneMap[i].modelFilename = NULL;
			sceneMap[i].scene = NULL;
			for(int j=0; j<sceneMapMaxSize; j++)
				kuhl_geometry_zero(&(sceneMap[i].geom[j]));
			sceneMap[i].geom_count = 0;
		}
	}

	/* For each material that has a texture in the scene, try to load the corresponding texture file. */
	for(unsigned int m=0; m < scene->mNumMaterials; m++)
	{
		struct aiString path;
		GLuint texIndex = 0;

		if(aiGetMaterialTexture(scene->mMaterials[m], aiTextureType_DIFFUSE, texIndex, &path, NULL, NULL, NULL, NULL, NULL, NULL) == AI_SUCCESS)
		{
			char fullpath[1024];
			if(textureDirname == NULL)
			{
				// Copy the directory that the model file is in into the fullpath variable
				char *filenameCopy = strdup(modelFilename);
				strncpy(fullpath, dirname(filenameCopy), 1024);
				fullpath[1023] = '\0'; // make sure it is null terminated
				free(filenameCopy);
			}
			else
			{
				// Copy the user-specified texture directory into fullpath variable
				strncpy(fullpath, textureDirname, 1024);
				fullpath[1023] = '\0'; // make sure it is null terminated
			}

			strncat(fullpath, "/", 1024-strlen(fullpath)); // make sure there is a slash between the directory and the texture's filename
			strncat(fullpath, path.data, 1024-strlen(fullpath));

			printf("%s: Model refers to a texture: %s\n", modelFilename, path.data);
			printf("%s: Looking for texture file: %s\n", modelFilename, fullpath);
			kuhl_read_texture_file(fullpath, &texIndex);

			/* Store the texture information in our list structure so
			 * we can find the textureID from the filename when we
			 * render the scene. */
			if(textureIdMapSize >= textureIdMapMaxSize)
			{
				printf("You have loaded more textures than the hardcoded limit. Exiting.\n");
				exit(EXIT_FAILURE);
			}
			textureIdMap[textureIdMapSize].textureFileName = strdup(path.data);
			textureIdMap[textureIdMapSize].textureID = texIndex;
			textureIdMapSize++;
		}
	}



	/* Store the scene information in our list structure so we can
	 * find the scene from the model filename again in the future. */
	if(sceneMapSize >= sceneMapMaxSize)
	{	
		fprintf(stderr, "%s: You have loaded more scenes than the hardcoded limit. Exiting.\n", __func__);
		exit(EXIT_FAILURE);
	}

	index = sceneMapSize;
	sceneMapSize++;

	sceneMap[index].modelFilename = strdup(modelFilename);
	sceneMap[index].scene = scene;
	kuhl_private_calc_bbox(scene->mRootNode, NULL, scene, index);

	printf("%s: Bounding box min: ", modelFilename);
	vec3f_print(sceneMap[index].bb_min);
	printf("%s: Bounding box max: ", modelFilename);
	vec3f_print(sceneMap[index].bb_max);
	printf("%s: Bounding box ctr: ", modelFilename);
	vec3f_print(sceneMap[index].bb_center);
	return index;
}


/** Convert a aiColor4d struct into a plain 4 element array. Used by
 * kuhl_private_material_ogl2()
 *
 * @param c An aiColor4D struct used by ASSIMP to represent a color.
 * @param f A 4 element array to copy the color data into.
 */
static void kuhl_private_c4_to_f4(const struct aiColor4D *c, float f[4])
{	f[0] = c->r;
	f[1] = c->g;
	f[2] = c->b;
	f[3] = c->a;
}


/** Given an ASSIMP material, set up OpenGL 1/2 rendering settings so
 * that we can draw polygons with that material.
 *
 * @param mtl The material we want to render.
 */
static void kuhl_private_material_ogl2(const struct aiMaterial *mtl)
{
	struct aiString texPath;	//contains filename of texture
	int texIndex = 0;
	if(AI_SUCCESS == aiGetMaterialTexture(mtl, aiTextureType_DIFFUSE, texIndex, &texPath,
	                                      NULL, NULL, NULL, NULL, NULL, NULL))
	{
		glEnable(GL_TEXTURE_2D);
		//bind texture
		for(int i=0; i<textureIdMapSize; i++)
			if(strcmp(textureIdMap[i].textureFileName, texPath.data) == 0)
				glBindTexture(GL_TEXTURE_2D, textureIdMap[i].textureID);
		glTexEnvf(GL_TEXTURE_ENV, GL_TEXTURE_ENV_MODE, GL_DECAL);
		glTexParameteri(GL_TEXTURE_2D, GL_TEXTURE_WRAP_S, GL_REPEAT);
		glTexParameteri(GL_TEXTURE_2D, GL_TEXTURE_WRAP_T, GL_REPEAT);
	}

	float c[4];
	struct aiColor4D diffuse, specular, ambient, emission;
	vec4f_set(c, 0.8f, 0.8f, 0.8f, 1.0f);
	if(AI_SUCCESS == aiGetMaterialColor(mtl, AI_MATKEY_COLOR_DIFFUSE, &diffuse))
		kuhl_private_c4_to_f4(&diffuse, c);
	glMaterialfv(GL_FRONT_AND_BACK, GL_DIFFUSE, c);

	// specular
	vec4f_set(c, 0.0f, 0.0f, 0.0f, 1.0f);
	if(AI_SUCCESS == aiGetMaterialColor(mtl, AI_MATKEY_COLOR_SPECULAR, &specular))
		kuhl_private_c4_to_f4(&specular, c);
	glMaterialfv(GL_FRONT_AND_BACK, GL_SPECULAR, c);

	// ambient
	vec4f_set(c, 0.2f, 0.2f, 0.2f, 1.0f);
	if(AI_SUCCESS == aiGetMaterialColor(mtl, AI_MATKEY_COLOR_AMBIENT, &ambient))
		kuhl_private_c4_to_f4(&ambient, c);
	glMaterialfv(GL_FRONT_AND_BACK, GL_AMBIENT, c);

	// emission
	vec4f_set(c, 0.0f, 0.0f, 0.0f, 1.0f);
	if(AI_SUCCESS == aiGetMaterialColor(mtl, AI_MATKEY_COLOR_EMISSIVE, &emission))
		kuhl_private_c4_to_f4(&emission, c);
	glMaterialfv(GL_FRONT_AND_BACK, GL_EMISSION, c);

	unsigned int max = 1;
	float shininess, strength;
	int ret1 = aiGetMaterialFloatArray(mtl, AI_MATKEY_SHININESS, &shininess, &max);
	if(ret1 == AI_SUCCESS) {
    	max = 1;
    	int ret2 = aiGetMaterialFloatArray(mtl, AI_MATKEY_SHININESS_STRENGTH, &strength, &max);
		if(ret2 == AI_SUCCESS)
			glMaterialf(GL_FRONT_AND_BACK, GL_SHININESS, shininess * strength);
        else
        	glMaterialf(GL_FRONT_AND_BACK, GL_SHININESS, shininess);
    }
	else {
		glMaterialf(GL_FRONT_AND_BACK, GL_SHININESS, 0.0f);
		vec4f_set(c, 0.0f, 0.0f, 0.0f, 0.0f);
		glMaterialfv(GL_FRONT_AND_BACK, GL_SPECULAR, c);
	}

	/* Default to filling triangles, use wireframe if requested. */
	GLenum fill_mode = GL_FILL;
	int wireframe = GL_FILL;
	max = 1;
	if(aiGetMaterialIntegerArray(mtl, AI_MATKEY_ENABLE_WIREFRAME,
	                             &wireframe, &max) == AI_SUCCESS)
	   fill_mode = wireframe ? GL_LINE : GL_FILL;
	glPolygonMode(GL_FRONT_AND_BACK, fill_mode);

	/* Default to culling faces. Draw both front and back faces if requested. */
	max = 1;
	glEnable(GL_CULL_FACE);
	int two_sided = 0;
	if(aiGetMaterialIntegerArray(mtl, AI_MATKEY_TWOSIDED,
	                             &two_sided, &max) == AI_SUCCESS)
		if(two_sided)
			glDisable(GL_CULL_FACE);
}

/** Recursively render the scene and apply materials appropriately
 * using OpenGL 1 and 2 calls. This code should handle transformation
 * matrices that might be loaded in the file correctly (if we didn't
 * apply them when ASSIMP actually imported/loaded the model file).
 *
 * @param sc The scene that we want to render.
 *
 * @param nd The current node that we are rendering.
 */
static void kuhl_private_recrend_ogl2(const struct aiScene *sc, const struct aiNode* nd)
{
	struct aiMatrix4x4 m = nd->mTransformation;

	// update transform
	aiTransposeMatrix4(&m);
	glPushMatrix();
	glMultMatrixf((float*)&m);

	// draw all meshes assigned to this node
	for(unsigned int n=0; n < nd->mNumMeshes; n++) {
		const struct aiMesh* mesh = sc->mMeshes[nd->mMeshes[n]];
		// Set up the material
		kuhl_private_material_ogl2(sc->mMaterials[mesh->mMaterialIndex]);

		/* Don't use lighting if no normals are provided */
		if(mesh->mNormals == NULL)
			glDisable(GL_LIGHTING);
		else
			glEnable(GL_LIGHTING);

		/* Colors are specified, use them */
		if(mesh->mColors == NULL || mesh->mColors[0] == NULL)
			glDisable(GL_COLOR_MATERIAL);
		else
			glEnable(GL_COLOR_MATERIAL);

		for(unsigned int t = 0; t < mesh->mNumFaces; t++)
		{
			const struct aiFace* face = &mesh->mFaces[t];
			GLenum face_mode;

			switch(face->mNumIndices)
			{
				case 1: face_mode = GL_POINTS; break;
				case 2: face_mode = GL_LINES; break;
				case 3: face_mode = GL_TRIANGLES; break;
				default: face_mode = GL_POLYGON; break;
			}

			glBegin(face_mode); /* begin drawing */
			for(unsigned int i=0; i < face->mNumIndices; i++)
			{
				int index = face->mIndices[i];
				/* Set color of vertex */
				if(mesh->mColors != NULL && mesh->mColors[0] != NULL)
					glColor4fv((GLfloat*)&mesh->mColors[0][index]);
				/* Set texture coordinate of vertex */
				if(mesh->mTextureCoords != NULL && mesh->mTextureCoords[0] != NULL)
				{
					glTexCoord2f(mesh->mTextureCoords[0][index].x,
					             mesh->mTextureCoords[0][index].y);  
				}
				/* Set the normal at this vertex */
				if(mesh->mNormals != NULL)
					glNormal3fv(&mesh->mNormals[index].x);
				/* Draw the vertex */
				glVertex3fv(&mesh->mVertices[index].x);
			}
			glEnd(); /* Finish drawing */
		}
	}

	// Draw all children nodes too.
	for (unsigned int i = 0; i < nd->mNumChildren; i++)
		kuhl_private_recrend_ogl2(sc, nd->mChildren[i]);

	glPopMatrix();
}

/** Recursively calls itself to create one or more kuhl_geometry structs for all of the nodes in the scene.
 *
 * @param sc The scene that we want to render.
 *
 * @param nd The current node that we are rendering.
 */

static void kuhl_private_setup_model_ogl3(const struct aiScene *sc, const struct aiNode* nd, GLuint program, int sceneMapIndex)
{
	// TODO: We actually aren't using the transform matrix! We should
	// do this if we don't use the aiProcess_PreTransformVertices as a
	// post-process during ASSIMP model loading..
#if 0
	struct aiMatrix4x4 m = nd->mTransformation;
	aiTransposeMatrix4(&m);
	float *tmp = (float*)&m;
	float transformMat[16];
	for(int i=0; i<16; i++)
		transformMat[i] = *(tmp+i);
#endif
	
	// draw all meshes assigned to this node
	for(unsigned int n=0; n < nd->mNumMeshes; n++)
	{
		const struct aiMesh* mesh = sc->mMeshes[nd->mMeshes[n]];

		/* Fill in a list of our vertices. */
		kuhl_geometry geom;
		kuhl_geometry_zero(&geom);
		geom.program = program;
		geom.primitive_type = GL_TRIANGLES;
		printf("%s: Number of vertices: %d\n", __func__, mesh->mNumVertices);
		geom.vertex_count = mesh->mNumVertices;
		float *vertexPositions = malloc(sizeof(float)*mesh->mNumVertices*3);
		for(unsigned int i=0; i<mesh->mNumVertices; i++)
		{
			vertexPositions[i*3+0] = (mesh->mVertices)[i].x;
			vertexPositions[i*3+1] = (mesh->mVertices)[i].y;
			vertexPositions[i*3+2] = (mesh->mVertices)[i].z;
		}

		geom.attrib_pos = vertexPositions;
		geom.attrib_pos_components = 3;
		geom.attrib_pos_name = "in_Position";

		/* Fill a list of colors */
		if(mesh->mColors != NULL && mesh->mColors[0] != NULL)
		{
			float *colors = malloc(sizeof(float)*mesh->mNumVertices*3);
			
			for(unsigned int i=0; i<mesh->mNumVertices; i++)
			{
				colors[i*3+0] = mesh->mColors[0][i].r;
				colors[i*3+1] = mesh->mColors[0][i].g;
				colors[i*3+2] = mesh->mColors[0][i].b;
			}
			geom.attrib_color = colors;
			geom.attrib_color_components = 3;
			geom.attrib_color_name = "in_Color";
			printf("%s: Vertices have color.\n", __func__);
		}

		/* Fill a list of normal vectors */
		if(mesh->mNormals != NULL)
		{
			float *normals = malloc(sizeof(float)*mesh->mNumVertices*3);
			for(unsigned int i=0; i<mesh->mNumVertices; i++)
			{
				normals[i*3+0] = (mesh->mNormals)[i].x;
				normals[i*3+1] = (mesh->mNormals)[i].y;
				normals[i*3+2] = (mesh->mNormals)[i].z;
			}

			geom.attrib_normal = normals;
			geom.attrib_normal_components = 3;
			geom.attrib_normal_name = "in_Normal";
			printf("%s: Vertices have normal vectors.\n", __func__);
		}
		
		/* Fill a list of texture coordinates */
		if(mesh->mTextureCoords != NULL && mesh->mTextureCoords[0] != NULL)
		{
			float *texCoord = malloc(sizeof(float)*mesh->mNumVertices*2);
			for(unsigned int i=0; i<mesh->mNumVertices; i++)
			{
				texCoord[i*2+0] = mesh->mTextureCoords[0][i].x;
				texCoord[i*2+1] = mesh->mTextureCoords[0][i].y;
			}
			geom.attrib_texcoord = texCoord;
			geom.attrib_texcoord_components = 2;
			geom.attrib_texcoord_name = "in_TexCoord";
			printf("%s: Vertices have texture coordinates.\n", __func__);
		}

		/* Find our texture and tell our kuhl_geometry object about
		 * it. */
		struct aiString texPath;	//contains filename of texture
		int texIndex = 0;
		if(AI_SUCCESS == aiGetMaterialTexture(sc->mMaterials[mesh->mMaterialIndex],
		                                      aiTextureType_DIFFUSE, texIndex, &texPath,
		                                      NULL, NULL, NULL, NULL, NULL, NULL))
		{
			geom.texture_name = "tex"; // name of sampler in GLSL fragment program.
			geom.texture = 0;
			for(int i=0; i<textureIdMapSize; i++)
				if(strcmp(textureIdMap[i].textureFileName, texPath.data) == 0)
					geom.texture = textureIdMap[i].textureID;
			if(geom.texture == 0)
			{
				fprintf(stderr, "%s: Model uses texture '%s'. This texture should have been loaded earlier, but we can't find it now.\n", __func__, texPath.data);
			}
			else
			{
				// Model uses texture and we found the texture file

				/* Make sure we repeat instead of clamp textures */
				glBindTexture(GL_TEXTURE_2D, geom.texture);
				glTexParameteri(GL_TEXTURE_2D, GL_TEXTURE_WRAP_S, GL_REPEAT);
				glTexParameteri(GL_TEXTURE_2D, GL_TEXTURE_WRAP_T, GL_REPEAT);
				kuhl_errorcheck();
			}
		}

		/* Get indices to draw with */
		geom.indices_len = mesh->mNumFaces * 3;
		GLuint *indices = malloc(sizeof(GLuint)*geom.indices_len);
		for(unsigned int t = 0; t<mesh->mNumFaces; t++)
		{
			const struct aiFace* face = &mesh->mFaces[t];
			if(face->mNumIndices != 3)
			{
				fprintf(stderr, "%s: We only support drawing triangle meshes. We found a face in this model that only had %d (not 3) indices.\n", __func__, face->mNumIndices);
				exit(EXIT_FAILURE);
			}
			indices[t*3+0] = face->mIndices[0];
			indices[t*3+1] = face->mIndices[1];
			indices[t*3+2] = face->mIndices[2];

		}
		geom.indices = indices;
		printf("%s: Number of indices: %d\n", __func__, mesh->mNumFaces*3);
		
		/* Initialize this geometry object */
		kuhl_geometry_init(&geom);

		/* Free stuff we don't need any more. Note: We don't store
		 * these arrays on the stack because large models can result
		 * in arrays which are too large to fit in the stack. So, we
		 * use malloc() for them. After we initialize the
		 * kuhl_geometry structs, the data has been copied to OpenGL
		 * and we can safely free them. */
		if(geom.attrib_pos) free(geom.attrib_pos);
		if(geom.attrib_color) free(geom.attrib_color);
		if(geom.attrib_normal) free(geom.attrib_normal);
		if(geom.attrib_texcoord) free(geom.attrib_texcoord);
		if(geom.indices) free(geom.indices);
		
		/* Save this geometry object so we can draw it later */
		sceneMapStruct *sm = &(sceneMap[sceneMapIndex]);
		if(sm->geom_count >= sceneMapMaxSize)
		{
			printf("The model required too many kuhl_geometry structs.\n");
			exit(EXIT_FAILURE);
		}
		sm->geom[sm->geom_count] = geom;
		sm->geom_count = sm->geom_count+1;
	}

	// Draw all children nodes too.
	for (unsigned int i = 0; i < nd->mNumChildren; i++)
		kuhl_private_setup_model_ogl3(sc, nd->mChildren[i], program, sceneMapIndex);
}


/** Given a model file, load the model (if it hasn't been loaded
 * already) and render that file using OpenGL2. The preprocessor
 * variable KUHL_UTIL_USE_ASSIMP must be defined to use this function.
 *
 * @param modelFilename The filename of the model.
 *
 * @param textureDirname The directory that the model's textures are saved in. If set to NULL, the textures are assumed to be in the same directory as the model is in.
 *
 * @return Returns 1 if successful and 0 if we failed to load the model.
 */
int kuhl_draw_model_file_ogl2(const char *modelFilename, const char *textureDirname)
{
	// Load the model if necessary and get its index in our sceneMap.
	int index = kuhl_private_load_model(modelFilename, textureDirname);
	if(index >= 0)
	{
		/* Save and restore OpenGL state so that any state that we set
		 * doesn't bleed over into other things that the caller draws
		 * later. */
		glPushAttrib(GL_ALL_ATTRIB_BITS);

		// Draw the scene
		kuhl_private_recrend_ogl2(sceneMap[index].scene, sceneMap[index].scene->mRootNode);
		glPopAttrib();
		return 1;
	}
	return 0;
	
	/* TODO: Think about proving a way for a user to cleanup models
	   appropriately. We would call these two functions: */
	// aiReleaseImport(scene);
	// aiDetachAllLogStreams();
}


/** Given a model file, load the model (if it hasn't been loaded
 * already) and render that file using OpenGL 3. The preprocessor
 * variable KUHL_UTIL_USE_ASSIMP must be defined to use this function.
 *
 * @param modelFilename The filename of the model.
 *
 * @param textureDirname The directory that the model's textures are
 * saved in. If set to NULL, the textures are assumed to be in the
 * same directory as the model is in.
 *
 * @param program The GLSL program to draw the model with.
 *
 * @return Returns 1 if successful and 0 if we failed to load the model.
 */
int kuhl_draw_model_file_ogl3(const char *modelFilename, const char *textureDirname, GLuint program)
{
	int index = kuhl_private_modelIndex(modelFilename);
	if(index < 0) // if we need to load the model
	{
		// Load the model if necessary and get its index in our sceneMap.
		index = kuhl_private_load_model(modelFilename, textureDirname);
		kuhl_private_setup_model_ogl3(sceneMap[index].scene, sceneMap[index].scene->mRootNode, program, index);
	}
	
	if(index >= 0)
	{
		sceneMapStruct *sm = &(sceneMap[index]);
		for(int i=0; i < sm->geom_count; i++)
			kuhl_geometry_draw(&(sm->geom[i]));
		return 1;
	}
	else
		return 0;
	
	/* TODO: Think about proving a way for a user to cleanup models
	   appropriately. We would call these two functions: */
	// aiReleaseImport(scene);
	// aiDetachAllLogStreams();
}


/** Returns the bounding box for a model file.
 *
 * @param modelFilename The 3D model file that you want the bounding box for.
 *
 * @param min An array to be filled with the smallest X,Y,Z values in the model.
 *
 * @param max An array to be filled with the largest X,Y,Z values in the model.
 *
 * @param center An array to be filled with the center coordinate of the bounding box.
 *
 * @return Returns 1 if successful or 0 if the model hasn't yet been loaded or drawn.
 */
int kuhl_model_bounding_box(const char *modelFilename, float min[3], float max[3], float center[3])
{
	int index = kuhl_private_modelIndex(modelFilename);
	if(index < 0)
	{
		/* Set the values to 0 if the model hasn't been loaded
		 * yet. This helps prevent a user from using uninitialized
		 * variables in his or her calculations. */
		vec3f_set(min, 0,0,0);
		vec3f_set(max, 0,0,0);
		vec3f_set(center, 0,0,0);
		return 0;
	}

	vec3f_copy(min,    sceneMap[index].bb_min);
	vec3f_copy(max,    sceneMap[index].bb_max);
	vec3f_copy(center, sceneMap[index].bb_center);
	return 1;
}
#endif // KUHL_UTIL_USE_ASSIMP


/** The time at which kuhl_limitfps() was last called. */
static struct timeval limitfps_last = { .tv_sec = 0, .tv_usec = 0 };
/** When called per frame, sleeps for a short period of time to limit
 * the frames per second. There are two potential uses for this: (1)
 * When FPS are far higher than the monitor refresh rate and CPU load
 * are high, this can reduce both of them to a more reasonable
 * value. (2) Allows you to test to see how your program might run if
 * it were running on hardware with a lower frame rate.
 *
 * kuhl_limitfps() does not reduce tearing. Tearing can eliminated on
 * one monitor connected to a machine via various options in drivers
 * or with special calls to glXSwapIntervalEXT() (not implemented here
 * because I've had difficulty reliably getting it to work/compile),
 * setting options in your video card driver, or setting an
 * environment variable (on Linux machines with NVIDIA cards):
 * http://us.download.nvidia.com/XFree86/Linux-x86/180.22/README/chapter-11.html
 *
 * @param fps Requested frames per second that we should not exceed.
 *
 * @see kuhl_getfps()
 */
void kuhl_limitfps(int fps)
{
	struct timeval tv;
	gettimeofday(&tv, NULL);

	// How many microseconds have elapsed since last called? */
	suseconds_t elapsed_micro = (tv.tv_sec - limitfps_last.tv_sec)*1000000L + (tv.tv_usec - limitfps_last.tv_usec);
	// printf("elapsed_micro %ld\n", elapsed_micro);
	
	// How many microseconds should elapse per frame?
	float microspf = 1.0/fps * 1000000;
	// printf("microsec per frame %f\n", microspf);
	if(microspf > elapsed_micro)
	{
		suseconds_t microsec_sleep = (suseconds_t)microspf - elapsed_micro;
		// printf("sleeping %ld\n", microsec_sleep);
		usleep(microsec_sleep);
	}

	limitfps_last = tv;
}


static int fps_frame=0; /**< Number of frames in this second. Used by kuhl_getfps() */
static int fps_timebase=-1; /**< Time since we last updated FPS estimate. Used by kuhl_getfps() */
static float fps_now=-1; /**< Current estimate of FPS? Used by kuhl_getfps() */

/** When called every frame, estimates the frames per second.
 *
 * @param milliseconds The time in milliseconds relative to some fixed value. For example, if you are using GLUT, you can use glutGet(GLUT_ELAPSED_TIME) to get the time in milliseconds since your program started.
 *
 * @return An estimate of the frames per second (updated every second).
 *
 * @see kuhl_limitfps()
 */
float kuhl_getfps(int milliseconds)
{
	fps_frame++;

	/* If it is the first time we're called, keep track of the current
	 * time so we can calculate FPS once a second has elapsed. */
	if(fps_timebase == -1)
		fps_timebase = milliseconds;
	
	// If a second has elapsed since our last estimation
	if(milliseconds - fps_timebase > 1000)
	{
		// Calculate frames per second
		fps_now = fps_frame*1000.0/(milliseconds-fps_timebase);
		// Update the time that our estimation occured
		fps_timebase = milliseconds;
		// Reset our frame counter.
		fps_frame = 0;
	}
	return fps_now;
}

static int kuhl_random_init_done = 0; /*< Have we called srand48() yet? */
/** Generates a random integer between min and max inclusive. This
 * uses floating point to avoid possible issues with using rand()
 * along with modulo. This approach isn't completely bias free since
 * doubles don't have infinite precision and we aren't guaranteed
 * perfectly uniform distribution after multiplying the value returned
 * by drand48(). But, this is good enough for most purposes.
 *
 * @param min Smallest random number that we want.
 * @param max Largest random number that we want.
 */
int kuhl_randomInt(int min, int max)
{
	if(kuhl_random_init_done == 0)
	{
		// http://stackoverflow.com/questions/8056371
		srand48((getpid()*2654435761U)^time(NULL));
		kuhl_random_init_done = 1;
	}
	
	int possibleVals = max-min+1;
	double fl = drand48(); // [0, 1.0)
	fl = fl*possibleVals; // [0, possibleVals)
	fl = fl+min;          // [min, min+possibleVals)
	                      // [min, min+(max-min+1))
	                      // [min, max+1)
	return floor(fl); // casting to int fails to work with negative values
}

/** Shuffles an array of items randomly.

   @param array Array of items
   @param n Number of items in the array.
   @param size Size of each item.
*/
void kuhl_shuffle(void *array, int n, int size)
{
	char *arr = (char*) array; // Use a char array which we know uses 1 byte pointer arithmetic

	// https://en.wikipedia.org/wiki/Fisher%E2%80%93Yates_shuffle
	for(int i=n-1; i>=1; i--)
	{
		int j = kuhl_randomInt(0, i); // index to swap

		// Swap the values
		char tmp[size];
		memcpy(tmp,        arr+j*size, size);
		memcpy(arr+j*size, arr+i*size, size);
		memcpy(arr+i*size, tmp,        size);
	}
}


/** Plays an audio files asynchronously. This method of playing sounds
    is far from ideal, is not efficient, and will only work on
    Linux. However, it is a quick and easy method that does not make
    our code rely on any additional libraries.

    @param filename The filename to play.
 */
void kuhl_play_sound(const char *filename)
{
#if __linux
	int forkRet = fork();
	if(forkRet == -1) // if fork() error
		perror("fork");
	else if(forkRet == 0) // if child
	{
		/* A Linux-only way for child to ask to receive a SIGHUP
		 * signal when parent dies/exits. */
		prctl(PR_SET_PDEATHSIG, SIGHUP);

		if(strlen(filename) > 4 && !strcasecmp(filename + strlen(filename) - 4, ".wav"))
		{
			/* aplay is a command-line program commonly installed on Linux machines */
			execlp("aplay", "aplay", "--quiet", filename, NULL);
		}
		else if(strlen(filename) > 4 && !strcasecmp(filename + strlen(filename) - 4, ".ogg"))
		{
			/* ogg123 is a command-line program commonly installed on Linux machines */
			execlp("ogg123", "ogg123", "--quiet", filename, NULL);
		}

		/* play is a program that comes with the SoX audio package
		 * that is also commonly installed on Linux systems. It
		 * supports a variety of different file formats. */
		execlp("play", "play", "-q", filename, NULL);

		/* Since exec will never return, we can only get here if exec
		 * failed. */
		perror("execvp");
		fprintf(stderr, "%s: Error playing file %s (do you have the aplay, ogg123 and play commands installed on your machine?)\n", __func__, filename);
		exit(EXIT_FAILURE);
	}

#else
	fprintf(stderr, "%s only works on Linux systems\n", __func__);
#endif
}<|MERGE_RESOLUTION|>--- conflicted
+++ resolved
@@ -2464,11 +2464,8 @@
 		glBindBuffer(GL_ARRAY_BUFFER, bo[i]);
 		kuhl_errorcheck();
 
-<<<<<<< HEAD
+
 		/* Copy our data into the buffer object that is currently bound. */
-=======
-		/* Copy the our data into the currently bound buffer object. */
->>>>>>> c30def7e
 		glBufferData(GL_ARRAY_BUFFER, sizeof(GLfloat)*geom->vertex_count*components[i], data[i], GL_STATIC_DRAW);
 		kuhl_errorcheck();
 
@@ -2566,10 +2563,7 @@
 		return;
 	}
 
-<<<<<<< HEAD
-=======
 	/* If the user specified a valid OpenGL texture, use it. */
->>>>>>> c30def7e
 	if(glIsTexture(geom->texture))
 	{
 		/* Tell OpenGL that the texture that we refer to in our GLSL
