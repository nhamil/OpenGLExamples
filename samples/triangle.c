--- conflicted
+++ resolved
@@ -74,11 +74,7 @@
 
 		/* Calculate an angle to rotate the object. glfwGetTime() gets
 		 * the time in seconds since GLFW was initialized. Rotates 45 degrees every second. */
-<<<<<<< HEAD
-		float angle = fmodf(glfwGetTime()*45, 360);
-=======
 		float angle = fmodf((float) (glfwGetTime()*45.0), 360);
->>>>>>> dc5d7a81
 
 		/* Make sure all computers/processes use the same angle */
 		dgr_setget("angle", &angle, sizeof(GLfloat));
