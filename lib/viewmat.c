/* Copyright (c) 2014 Scott Kuhl. All rights reserved.
 * License: This code is licensed under a 3-clause BSD license. See
 * the file named "LICENSE" for a full copy of the license.
 */

/** @file
 * @author Scott Kuhl
 */

#include <stdlib.h>
#include <GL/glew.h>
#ifdef FREEGLUT
#include <GL/freeglut.h>
#else
#include <GLUT/glut.h>
#endif
#include "kuhl-util.h"
#include "vecmat.h"
#include "mousemove.h"
#include "vrpn-help.h"
#include "orient-sensor.h"
#include "dgr.h"

#include "viewmat.h"
#include "projmat.h"


#ifndef MISSING_OVR
/* NOTE: Some of the Oculus OVR code is based on an SDL example that
   is released into the public domain. See below for direct links to
   the code:
   
   https://codelab.wordpress.com/2014/09/07/oculusvr-sdk-and-simple-oculus-rift-dk2-opengl-test-program/
   http://nuclear.mutantstargoat.com/hg/oculus2/file/tip
*/

#include <GL/glx.h>
#define OVR_OS_LINUX
#include "OVR_CAPI.h"
#include "OVR_CAPI_GL.h"

/* TODO: These should be organized into a ovr_state struct */
ovrHmd hmd;
GLint leftFramebuffer, rightFramebuffer, leftFramebufferAA, rightFramebufferAA;
ovrSizei recommendTexSizeL,recommendTexSizeR;
ovrGLTexture EyeTexture[2];
ovrEyeRenderDesc eye_rdesc[2];
ovrFrameTiming timing;
ovrPosef pose[2];
float oculus_initialPos[3];

#endif



/** The display mode specifies how images are drawn to the screen. */
typedef enum
{
	VIEWMAT_DESKTOP,    /* Single window */
	VIEWMAT_IVS,        /* Michigan Tech's Immersive Visualization Studio */
	VIEWMAT_HMD,        /* Side-by-side view */
	VIEWMAT_OCULUS,     /* HMDs supported by libovr (Oculus DK1, DK2, etc). */
	VIEWMAT_ANAGLYPH,   /* Red-Cyan anaglyph images */
} ViewmatDisplayMode;
static ViewmatDisplayMode viewmat_display_mode = 0; /**< Currently active display mode */

/** The control mode specifies how the viewpoint position/orientation is determined. */
typedef enum
{
	VIEWMAT_CONTROL_NONE,
	VIEWMAT_CONTROL_MOUSE,
	VIEWMAT_CONTROL_VRPN,
	VIEWMAT_CONTROL_ORIENT,
	VIEWMAT_CONTROL_OCULUS
} ViewmatControlMode;
static ViewmatControlMode viewmat_control_mode = 0; /**< Currently active control mode */


#define MAX_VIEWPORTS 32 /**< Hard-coded maximum number of viewports supported. */
static float viewports[MAX_VIEWPORTS][4]; /**< Contains one or more viewports. The values are the x coordinate, y coordinate, viewport width, and viewport height */
static int viewports_size = 0; /**< Number of viewports in viewports array */
static const char *viewmat_vrpn_obj = NULL; /**< Name of the VRPN object that we are tracking */
static OrientSensorState viewmat_orientsense;





/** Sometimes calls to glutGet(GLUT_WINDOW_*) take several milliseconds
 * to complete. To maintain a 60fps frame rate, we have a budget of
 * about 16 milliseconds per frame. These functions might get called
 * multiple times in multiple places per frame. viewmat_window_size()
 * is an alternative way to get the window size but it may be up to 1
 * second out of date.
 *
 * This causes window resizing to look a little ugly, but it is
 * functional and results in a more consistent framerate.
 *
 * @param width To be filled in with the width of the GLUT window.
 *
 * @param height To be filled in with the height of the GLUT window.
 */
void viewmat_window_size(int *width, int *height)
{
	if(width == NULL || height == NULL)
	{
		msg(MSG_ERROR, "width and/or height pointers were null.");
		exit(EXIT_FAILURE);
	}
	
	// Initialize static variables upon startup
	static int savedWidth  = -1;
	static int savedHeight = -1;
	static long savedTime = -1;

	// If it is the first time we are called and the variables are not
	// initialized, initialize them!
	int needToUpdate = 0;
	if(savedWidth < 0 || savedHeight < 0 || savedTime < 0)
		needToUpdate = 1;
	else if(kuhl_milliseconds() - savedTime > 1000)
		needToUpdate = 1;

	if(needToUpdate)
	{
		savedWidth  = glutGet(GLUT_WINDOW_WIDTH);
		savedHeight = glutGet(GLUT_WINDOW_HEIGHT);
		savedTime = kuhl_milliseconds();
		// msg(MSG_INFO, "Updated window size\n");
	}

	*width = savedWidth;
	*height = savedHeight;
}


/** Checks if the viewportID is an appropriate value. Exits if it is
 * invalid.
 */
static void viewmat_validate_viewportId(int viewportID)
{
	if(viewportID < 0 && viewportID >= viewports_size)
	{
		msg(MSG_FATAL, "Viewport %d does not exist. Number of viewports: %d\n",
		    viewportID, viewports_size);
		exit(EXIT_FAILURE);
	}
}

/** Performs a sanity check on how long it took us to render a
 * frame. At 60fps, we have approximately 16 milliseconds or 16000
 * microseconds per frame. If the time between two subsequent
 * renderings of viewportID 0 is too large, a warning message is
 * printed.
 *
 * Even though the average FPS over a period of time may be above 60,
 * the rendering might not appear smooth if an occasional frame misses
 * the time budget.
 */
static void viewmat_validate_fps(void)
{
	/* Set the time budget. If vblank syncing is turned on, we'd
	 * expect to always get a FPS close to the monitor. Setting this
	 * to 55 (instead of 60) will prevent messages from getting
	 * printed out constantly on such machines. */
#define targetFps 55 // older compilers won't let us use a static const variable to calculate another static const variable.
	static const int timeBudget = 1000000.0f / targetFps;
	
	/* Initialize our warning message counter and the time that the
	 * last frame was rendered. */
	static int warnMsgCount = 0;
	static long lastTime = -1;
	if(lastTime < 0) // if our first time called, initialize time and return.
	{
		lastTime = kuhl_microseconds();
		return;
	}

	/* If it took too long to render the frame, print a message. */
	long delay = kuhl_microseconds() - lastTime;
	// msg(MSG_INFO, "Time to render frame %d\n", delay);
	if(delay > timeBudget)
	{
		warnMsgCount++;

		/* Don't print the message if the first few frames took too
		 * long to render. Also, eventually stop printing the
		 * message. */
		if(warnMsgCount > 5 && warnMsgCount <= 100)
			msg(MSG_WARNING, "It took %ld microseconds to render a frame. Time budget for %d fps is %d microseconds.\n", delay, targetFps, timeBudget);
		if(warnMsgCount == 100)
			msg(MSG_WARNING, "That was your last warning about the time budget per frame.\n");
	}

	lastTime = kuhl_microseconds();
}



/** Should be called prior to rendering a frame. */
void viewmat_begin_frame(void)
{
#ifndef MISSING_OVR
	if(viewmat_display_mode == VIEWMAT_OCULUS)
	{
		if(hmd)
			timing = ovrHmd_BeginFrame(hmd, 0);
	}
#endif
}

/** Should be called when we have completed rendering a frame. For
 * HMDs, this should be called after both the left and right eyes have
 * been rendered. */
void viewmat_end_frame(void)
{
	if(viewmat_display_mode == VIEWMAT_OCULUS)
	{
#ifndef MISSING_OVR
		/* Copy the prerendered image from a multisample antialiasing
		   texture into a normal OpenGL texture. This section of code
		   is not necessary if we are rendering directly into the
		   normal (non-antialiased) OpenGL texture. */
		GLuint buffersToBlit[3] = { GL_COLOR_BUFFER_BIT, GL_STENCIL_BUFFER_BIT, GL_DEPTH_BUFFER_BIT };

		glBindFramebuffer(GL_READ_FRAMEBUFFER, leftFramebufferAA);
		glBindFramebuffer(GL_DRAW_FRAMEBUFFER, leftFramebuffer);
		for(unsigned int i=0; i<sizeof(buffersToBlit)/sizeof(buffersToBlit[0]); i++)
			glBlitFramebuffer(0, 0, recommendTexSizeL.w,
			                  recommendTexSizeL.h, 0, 0, recommendTexSizeL.w,
			                  recommendTexSizeL.h, buffersToBlit[i], GL_NEAREST);

		glBindFramebuffer(GL_READ_FRAMEBUFFER, rightFramebufferAA);
		glBindFramebuffer(GL_DRAW_FRAMEBUFFER, rightFramebuffer);
		for(unsigned int i=0; i<sizeof(buffersToBlit)/sizeof(buffersToBlit[0]); i++)
			glBlitFramebuffer(0, 0, recommendTexSizeL.w,
			                  recommendTexSizeL.h, 0, 0, recommendTexSizeL.w,
			                  recommendTexSizeL.h, buffersToBlit[i], GL_NEAREST);
		kuhl_errorcheck();
		
		glBindFramebuffer(GL_FRAMEBUFFER, 0);
		if(hmd)
			ovrHmd_EndFrame(hmd, pose, &EyeTexture[0].Texture);
#endif
	}
	else if(viewmat_display_mode == VIEWMAT_ANAGLYPH)
	{
		glColorMask(GL_TRUE, GL_TRUE, GL_TRUE, GL_TRUE);
	}

	/* Need to swap front and back buffers here unless we are using
	 * Oculus. (Oculus draws to the screen directly). */
	if(viewmat_display_mode != VIEWMAT_OCULUS)
		glutSwapBuffers();

	viewmat_validate_fps();
}


/** If we are rendering a scene for the Oculus, we will be rendering
 * into a multisampled FBO that we are not allowed to read from. We
 * can only read after the multisampled FBO is blitted into a normal
 * FBO inside of viewmat_end_frame(). This function will retrieve the
 * binding for the normal framebuffer. The framebuffer will be from
 * the previous frame unless it is called after
 * viewmat_end_frame().
 *
 * @param viewportID The viewport that we want a framebuffer for.
 * @return An OpenGL framebuffer that we can bind to.
 */
int viewmat_get_blitted_framebuffer(int viewportID)
{
	viewmat_validate_viewportId(viewportID);
	
#ifndef MISSING_OVR
	if(viewmat_display_mode == VIEWMAT_OCULUS)
	{
		ovrEyeType eye = hmd->EyeRenderOrder[viewportID];
		if(eye == ovrEye_Left)
			return leftFramebuffer;
		else if(eye == ovrEye_Right)
			return rightFramebuffer;
		else
			return 0;
	}
#endif

	GLint framebuffer;
	glGetIntegerv(GL_FRAMEBUFFER_BINDING,  &framebuffer);
	return framebuffer;
}


/** Changes the framebuffer (as needed) that OpenGL is rendering
 * to. Some HMDs (such as the Oculus Rift) require us to prerender the
 * left and right eye scenes to a texture. Those textures are then
 * processed and displayed on the screen. This function should be
 * called before any drawing occurs for that particular eye. Once both
 * eyes are rendered, viewmat_end_frame() will reset the bound
 * framebuffer and render the scene.
 *
 * @param viewportID The viewport number that we are rendering to. If
 * running as a single window, non-stereo desktop application, use
 * 0.
 */
void viewmat_begin_eye(int viewportID)
{
	viewmat_validate_viewportId(viewportID);
	
#ifndef MISSING_OVR
	if(viewmat_display_mode == VIEWMAT_OCULUS)
	{
		/* The EyeRenderOrder array indicates which eye should be
		 * rendered first. This code assumes that lower viewport IDs
		 * are drawn before higher numbers. */
		ovrEyeType eye = hmd->EyeRenderOrder[viewportID];
		if(eye == ovrEye_Left)
			glBindFramebuffer(GL_FRAMEBUFFER, leftFramebufferAA);
		else if(eye == ovrEye_Right)
			glBindFramebuffer(GL_FRAMEBUFFER, rightFramebufferAA);
		else
		{
			msg(MSG_FATAL, "Unknown viewport ID: %d\n",viewportID);
			exit(EXIT_FAILURE);
		}
	}
#endif

	if(viewmat_display_mode == VIEWMAT_ANAGLYPH)
	{
		if(viewportID == 0)
			glColorMask(GL_TRUE, GL_FALSE, GL_FALSE, GL_FALSE);
		else if(viewportID == 1)
			glColorMask(GL_FALSE, GL_TRUE, GL_TRUE, GL_FALSE);
		else
		{
			msg(MSG_FATAL, "Unknown viewport ID: %d\n",viewportID);
			exit(EXIT_FAILURE);
		}
	}
}

/** Sets up viewmat to only have one viewport. This can be called
 * every frame since resizing the window will change the size of the
 * viewport! */
static void viewmat_one_viewport(void)
{
	/* One viewport fills the entire screen */
	int windowWidth, windowHeight;
	viewmat_window_size(&windowWidth, &windowHeight);

	viewports_size = 1;
	viewports[0][0] = 0;
	viewports[0][1] = 0;
	viewports[0][2] = windowWidth;
	viewports[0][3] = windowHeight;
}

static void viewmat_anaglyph_viewports(void)
{
	/* One viewport fills the entire screen */
	int windowWidth, windowHeight;
	viewmat_window_size(&windowWidth, &windowHeight);
	viewports_size = 2;
	/* Our anaglyph rendering uses parallel cameras. Changing the
	 * offset will change the distance at which objects are perceived
	 * to be at the depth of your screen. For example, a star that is
	 * infinitely far away form the parallel cameras would project
	 * onto the same pixel in each camera. However, if we displayed
	 * those two images without an offset, your eyes would have to
	 * verge to the depth of the screen to fuse the star---causing
	 * convergence cues to indicate that the star is at the depth of
	 * the screen. Offsetting the image horizontally by the
	 * inter-pupil eye distances can resolve this problem. Offsetting
	 * too should be avoided because it causes divergence.
	 *
	 * Anaglyph images may not look good because some light will get
	 * to the incorrect eye due to imperfect filters. Also, if you
	 * move the camera very close to an object, may be difficult to
	 * fuse the object. (Objects close to your eyes in the real world
	 * are hard to fuse too!).
	 *
	 * The offset parameter below is in pixels. Depending on the size
	 * the pixels on your screen, you may need to adjust this value.
	 */
	int offset = 20;
	
	for(int i=0; i<2; i++)
	{
		if(i == 0)
			viewports[i][0] = -offset/2;
		else
			viewports[i][0] = offset/2;
		viewports[i][1] = 0;
		viewports[i][2] = windowWidth;
		viewports[i][3] = windowHeight;
	}
}

/** Sets up viewmat to split the screen vertically into two
 * viewports. This can be called every frame since resizing the window
 * will change the size of the viewport! */
static void viewmat_two_viewports(void)
{
	/* Two viewports, one for each eye */
	int windowWidth, windowHeight;
	viewmat_window_size(&windowWidth, &windowHeight);

	/* TODO: Figure out if it makes sense to make this configurable at runtime. */
	viewports_size = 2;
	viewports[0][0] = 0;
	viewports[0][1] = 0;
	viewports[0][2] = windowWidth/2;
	viewports[0][3] = windowHeight;

	viewports[1][0] = windowWidth/2;
	viewports[1][1] = 0;
	viewports[1][2] = windowWidth/2;
	viewports[1][3] = windowHeight;
}

/** The oculus uses one framebuffer per eye. */
static void viewmat_oculus_viewports(void)
{
#ifndef MISSING_OVR
	int windowWidth  = EyeTexture[0].OGL.Header.RenderViewport.Size.w;
	int windowHeight = EyeTexture[0].OGL.Header.RenderViewport.Size.h;

	/* The two Oculus viewports are the same (they each fill the
	 * entire scree) because we are rendering the left and right eyes
	 * separately straight to a texture. */
	viewports_size = 2;
	for(int i=0; i<2; i++)
	{
		viewports[i][0] = 0;
		viewports[i][1] = 0;
		viewports[i][2] = windowWidth;
		viewports[i][3] = windowHeight;
	}
#endif
}


/** This method should be called regularly to ensure that we adjust
 * our viewports after a window is resized. */
static void viewmat_refresh_viewports(void)
{
	switch(viewmat_display_mode)
	{
		case VIEWMAT_DESKTOP:
		case VIEWMAT_IVS:
			viewmat_one_viewport();
			break;
		case VIEWMAT_HMD:
			viewmat_two_viewports();
			break;
		case VIEWMAT_OCULUS:
			viewmat_oculus_viewports();
			break;
		case VIEWMAT_ANAGLYPH:
			viewmat_anaglyph_viewports();
			break;
		default:
			msg(MSG_ERROR, "Unknown viewmat mode: %d\n", viewmat_display_mode);
			exit(EXIT_FAILURE);
	}
}

/** Checks if VIEWMAT_VRPN_OBJECT environment variable is set. If it
    is, use VRPN to control the camera position and orientation.
    
    @return Returns 1 if VRPN is set up, 0 otherwise.
*/
static int viewmat_init_vrpn(void)
{
	viewmat_vrpn_obj = NULL;
	
	const char* vrpnObjString = getenv("VIEWMAT_VRPN_OBJECT");
	if(vrpnObjString != NULL && strlen(vrpnObjString) > 0)
	{
		viewmat_vrpn_obj = vrpnObjString;
		msg(MSG_INFO, "View is following tracker object: %s\n", viewmat_vrpn_obj);
		
		/* Try to connect to VRPN server */
		float vrpnPos[3];
		float vrpnOrient[16];
		vrpn_get(viewmat_vrpn_obj, NULL, vrpnPos, vrpnOrient);
		return 1;
	}
	return 0;
}


/** Checks if ORIENT_SENSE_TTY and ORIENT_SENSE_TYPE are set. if so,
    set up an orientation sensor.
    
    @return Returns 1 if orientation sensor is set up, 0 otherwise.
*/
static int viewmat_init_orient_sensor(void)
{
	if(getenv("ORIENT_SENSOR_TTY") != NULL &&
	   getenv("ORIENT_SENSOR_TYPE") != NULL)
	{
		msg(MSG_INFO, "Found an orientation sensor specified in an environment variable...connecting.");
		viewmat_orientsense = orient_sensor_init(NULL, ORIENT_SENSOR_NONE);
		return 1;
	}
	msg(MSG_INFO, "No orientation sensor found");
	
	return 0;
}



/** Initialize mouse movement. Or, if we have a VRPN object name we
 * are supposed to be tracking, get ready to use that instead. */
static void viewmat_init_mouse(const float pos[3], const float look[3], const float up[3])
{
	glutMotionFunc(mousemove_glutMotionFunc);
	glutMouseFunc(mousemove_glutMouseFunc);
	mousemove_set(pos[0],pos[1],pos[2],
	              look[0],look[1],look[2],
	              up[0],up[1],up[2]);
	mousemove_speed(0.05, 0.5);
}



/** Initialize the Oculus HMD.
 *
 * @param pos The position that we want the Oculus HMD to start at.
 */
static void viewmat_init_hmd_oculus(const float pos[3])
{
#ifdef MISSING_OVR
	msg(MSG_FATAL, "Oculus support is missing: You have not compiled this code against the LibOVR library.\n");
	exit(EXIT_FAILURE);
#else
	ovr_Initialize(NULL);

	int useDebugMode = 0;
	hmd = ovrHmd_Create(0);
	if(!hmd)
	{
		msg(MSG_WARNING, "Failed to open Oculus HMD. Is ovrd running? Is libOVRRT*.so.* in /usr/lib, /usr/local/lib, or the current directory?\n");
		msg(MSG_WARNING, "Press any key to proceed with Oculus debugging window.\n");
		char c; 
		if(fscanf(stdin, "%c", &c) < 0)
		{
			msg(MSG_ERROR, "fscanf error.\n");
			exit(EXIT_FAILURE);
		}

		hmd = ovrHmd_CreateDebug(ovrHmd_DK2);
		useDebugMode = 1;
		if(!hmd)
		{
			msg(MSG_ERROR, "Oculus: Failed to create virtual debugging HMD\n");
			exit(EXIT_FAILURE);
		}
	}
	
	msg(MSG_INFO, "Initialized HMD: %s - %s\n", hmd->Manufacturer, hmd->ProductName);

#if 0
	printf("default fov tangents left eye:\n");
	printf("up=%f\n", hmd->DefaultEyeFov[ovrEye_Left].UpTan);
	printf("up=%f\n", hmd->DefaultEyeFov[ovrEye_Left].DownTan);
	printf("up=%f\n", hmd->DefaultEyeFov[ovrEye_Left].LeftTan);
	printf("up=%f\n", hmd->DefaultEyeFov[ovrEye_Left].RightTan);
#endif
	

	/* pixelDensity can range between 0 to 1 (where 1 has the highest
	 * resolution). Using smaller values will result in smaller
	 * textures that each eye is rendered into. */
	float pixelDensity = 1;
	/* Number of multisample antialiasing while rendering the scene
	 * for each eye. */
	GLint msaa_samples = 2;
	recommendTexSizeL = ovrHmd_GetFovTextureSize(hmd, ovrEye_Left,  hmd->DefaultEyeFov[ovrEye_Left],  pixelDensity);
	recommendTexSizeR = ovrHmd_GetFovTextureSize(hmd, ovrEye_Right, hmd->DefaultEyeFov[ovrEye_Right], pixelDensity);
	
	GLuint leftTextureAA,rightTextureAA;
	leftFramebufferAA  = kuhl_gen_framebuffer_msaa(recommendTexSizeL.w, recommendTexSizeL.h, &leftTextureAA, NULL, msaa_samples);
	rightFramebufferAA = kuhl_gen_framebuffer_msaa(recommendTexSizeR.w, recommendTexSizeR.h, &rightTextureAA, NULL, msaa_samples);
	GLuint leftTexture,rightTexture;
	leftFramebuffer  = kuhl_gen_framebuffer(recommendTexSizeL.w, recommendTexSizeL.h, &leftTexture,  NULL);
	rightFramebuffer = kuhl_gen_framebuffer(recommendTexSizeR.w, recommendTexSizeR.h, &rightTexture, NULL);
	//printf("Left recommended texture size: %d %d\n", recommendTexSizeL.w, recommendTexSizeL.h);
	//printf("Right recommended texture size: %d %d\n", recommendTexSizeR.w, recommendTexSizeR.h);

	EyeTexture[0].OGL.Header.API = ovrRenderAPI_OpenGL;
	EyeTexture[0].OGL.Header.TextureSize.w = recommendTexSizeL.w;
	EyeTexture[0].OGL.Header.TextureSize.h = recommendTexSizeL.h;
	EyeTexture[0].OGL.Header.RenderViewport.Pos.x = 0;
	EyeTexture[0].OGL.Header.RenderViewport.Pos.y = 0;
	EyeTexture[0].OGL.Header.RenderViewport.Size.w = recommendTexSizeL.w;
	EyeTexture[0].OGL.Header.RenderViewport.Size.h = recommendTexSizeL.h;

	EyeTexture[1].OGL.Header.API = ovrRenderAPI_OpenGL;
	EyeTexture[1].OGL.Header.TextureSize.w = recommendTexSizeR.w;
	EyeTexture[1].OGL.Header.TextureSize.h = recommendTexSizeR.h;
	EyeTexture[1].OGL.Header.RenderViewport.Pos.x = 0;
	EyeTexture[1].OGL.Header.RenderViewport.Pos.y = 0;
	EyeTexture[1].OGL.Header.RenderViewport.Size.w = recommendTexSizeR.w;
	EyeTexture[1].OGL.Header.RenderViewport.Size.h = recommendTexSizeR.h;

	EyeTexture[0].OGL.TexId = leftTexture;
	EyeTexture[1].OGL.TexId = rightTexture;

	union ovrGLConfig glcfg;
	memset(&glcfg, 0, sizeof(glcfg));
	glcfg.OGL.Header.API=ovrRenderAPI_OpenGL;
	glcfg.OGL.Header.Multisample = 0;
	glcfg.OGL.Disp = glXGetCurrentDisplay();
	
	if(hmd->Type == ovrHmd_DK2 && useDebugMode == 0)
	{
		/* Since the DK2 monitor is rotated, we need to swap the width
		 * and height here so that the final image correctly fills the
		 * entire screen. */
		glcfg.OGL.Header.BackBufferSize.h=hmd->Resolution.w;
		glcfg.OGL.Header.BackBufferSize.w=hmd->Resolution.h;
	} else
	{
		glcfg.OGL.Header.BackBufferSize.h=hmd->Resolution.h;
		glcfg.OGL.Header.BackBufferSize.w=hmd->Resolution.w;
	}
// interferes with PROJAT_FULLSCREEN
//	glutReshapeWindow(glcfg.OGL.Header.BackBufferSize.w,
//	                  glcfg.OGL.Header.BackBufferSize.h);

	unsigned int trackingcap = 0;
	trackingcap |= ovrTrackingCap_Orientation; // orientation tracking
	trackingcap |= ovrTrackingCap_Position;    // position tracking
	trackingcap |= ovrTrackingCap_MagYawCorrection; // use magnetic compass
	ovrHmd_ConfigureTracking(hmd, trackingcap, 0);

	
	unsigned int hmd_caps = 0;
	hmd_caps |= ovrHmdCap_DynamicPrediction; // enable internal latency feedback
	
	/* disable vsync; allow frame rate higher than display refresh
	   rate, can cause tearing. On some windowing systems, you using
	   this setting reduces issues with overrunning the time budget
	   and tearing still does not occur. */
	hmd_caps |= ovrHmdCap_NoVSync;
	hmd_caps |= ovrHmdCap_LowPersistence; // Less blur during rotation; dimmer screen
	
	ovrHmd_SetEnabledCaps(hmd, hmd_caps);

	/* Distortion options
	 * See OVR_CAPI.h for additional options
	 */
	unsigned int distort_caps = 0;
	distort_caps |= ovrDistortionCap_LinuxDevFullscreen; // Screen rotation for DK2
	// distort_caps |= ovrDistortionCap_Chromatic; // Chromatic aberration correction - Necessary for 0.4.4, turned on permanently in 0.5.0.1
	distort_caps |= ovrDistortionCap_Vignette; // Apply gradient to edge of image
	// distort_caps |= ovrDistortionCap_OverDrive; // Overdrive brightness transitions to compensate for DK2 artifacts

	/* Shift image based on time difference between
	 * ovrHmd_GetEyePose() and ovrHmd_EndFrame(). This option seems to
	 * reduce FPS on at least one machine. */
	//distort_caps |= ovrDistortionCap_TimeWarp; 
	
	if(!ovrHmd_ConfigureRendering(hmd, &glcfg.Config, distort_caps, hmd->DefaultEyeFov, eye_rdesc)) {
		msg(MSG_FATAL, "Failed to configure distortion renderer.\n");
		exit(EXIT_FAILURE);
	}

	/* disable health and safety warning */
	ovrHmd_DismissHSWDisplay(hmd);

	vec3f_copy(oculus_initialPos, pos);

	// Try to connect to VRPN
	viewmat_init_vrpn();

	
	// TODO: We are supposed to do these things when we are done:
	//ovrHmd_Destroy(hmd);
	//ovr_Shutdown();
#endif
}

/** Initialize viewmat and use the specified pos/look/up values as a
 * starting location when mouse movement is used.
 *
 * @param pos The position of the camera (if mouse movement is used)
 * @param look A point the camera is looking at (if mouse movement is used)
 * @param up An up vector for the camera (if mouse movement is used).
 */
void viewmat_init(const float pos[3], const float look[3], const float up[3])
{
	const char* controlModeString = getenv("VIEWMAT_CONTROL_MODE");

	/* Make an intelligent guess if unspecified */
	if(controlModeString == NULL) 
	{
		if(getenv("ORIENT_SENSOR_TTY") != NULL &&
		   getenv("ORIENT_SENSOR_TYPE") != NULL)
		{
			msg(MSG_INFO, "viewmat control Mode: Unspecified, but using orientation sensor.");
			controlModeString = "orient";
		}
		else if(getenv("VIEWMAT_VRPN_OBJECT") != NULL)
		{
			msg(MSG_INFO, "viewmat control Mode: Unspecified, but using VRPN.");
			controlModeString = "vrpn";
		}
		else
			controlModeString = "mouse";
	}

	/* Initialize control mode */
	if(strcasecmp(controlModeString, "mouse") == 0)
	{
		msg(MSG_INFO, "viewmat control mode: Mouse movement");
		viewmat_control_mode = VIEWMAT_CONTROL_MOUSE;
		viewmat_init_mouse(pos, look, up);
	}
	else if(strcasecmp(controlModeString, "none") == 0)
	{
		msg(MSG_INFO, "viewmat control mode: None (fixed view)");
		viewmat_control_mode = VIEWMAT_CONTROL_NONE;
		// Set our initial position, but don't handle mouse movement.
		mousemove_set(pos[0],pos[1],pos[2],
		              look[0],look[1],look[2],
		              up[0],up[1],up[2]);
	}
	else if(strcasecmp(controlModeString, "orient") == 0)
	{
		msg(MSG_INFO, "viewmat control mode: Orientation sensor");
		viewmat_control_mode = VIEWMAT_CONTROL_ORIENT;
		viewmat_init_orient_sensor();
	}
	else if(strcasecmp(controlModeString, "vrpn") == 0)
	{
		msg(MSG_INFO, "viewmat control mode: VRPN");
		viewmat_control_mode = VIEWMAT_CONTROL_VRPN;
		viewmat_init_vrpn();
	}
	else if(strcasecmp(controlModeString, "oculus") == 0)
	{
		msg(MSG_INFO, "viewmat control mode: Oculus");
		viewmat_control_mode = VIEWMAT_CONTROL_OCULUS;
	}
	else
	{
		msg(MSG_FATAL, "viewmat control mode: unhandled mode '%s'.", controlModeString);
		exit(EXIT_FAILURE);
	}


	const char* modeString = getenv("VIEWMAT_DISPLAY_MODE");
	if(modeString == NULL)
		modeString = "none";
	
	if(strcasecmp(modeString, "ivs") == 0)
	{
		viewmat_display_mode = VIEWMAT_IVS;
		msg(MSG_INFO, "viewmat display mode: IVS");
	}
	else if(strcasecmp(modeString, "oculus") == 0)
	{
		viewmat_display_mode = VIEWMAT_OCULUS;
		msg(MSG_INFO, "viewmat display mode: Using Oculus HMD.\n");
		viewmat_init_hmd_oculus(pos);
	}
	else if(strcasecmp(modeString, "hmd") == 0)
	{
		viewmat_display_mode = VIEWMAT_HMD;
		msg(MSG_INFO, "viewmat display mode: Side-by-side left/right view.\n");
	}
	else if(strcasecmp(modeString, "none") == 0)
	{
		viewmat_display_mode = VIEWMAT_DESKTOP;
		msg(MSG_INFO, "viewmat display mode: Single window desktop mode.\n");
	}
	else if(strcasecmp(modeString, "anaglyph") == 0)
	{
		viewmat_display_mode = VIEWMAT_ANAGLYPH;
		msg(MSG_INFO, "viewmat display mode: Anaglyph image rendering. Use the red filter on the left eye and the cyan filter on the right eye.\n");
		viewmat_init_mouse(pos, look, up);
	}
	else
	{
		msg(MSG_FATAL, "viewmat display mode: unhandled mode '%s'.", modeString);
		exit(EXIT_FAILURE);
	}

	/* We can't use the Oculus orientation sensor if we haven't
	 * initialized the Oculus code. We do that initialization in the
	 * Oculus display mode code. */
	if(viewmat_control_mode == VIEWMAT_CONTROL_OCULUS &&
	   viewmat_display_mode != VIEWMAT_OCULUS)
	{
		msg(MSG_FATAL, "viewmat: Oculus can only be used as a control mode if it is also used as a display mode.");
		exit(EXIT_FAILURE);
	}
	
	
	viewmat_refresh_viewports();

	// If there are two "viewports" then it is likely that we are
	// doing stereoscopic rendering. Displaying the mouse cursor can
	// interfere with stereo images, so we disable the cursor here.
	if(viewports_size == 2)
		glutSetCursor(GLUT_CURSOR_NONE);
}

/** Some VRPN orientation sensors may be rotated differently than what we
 * expect them to be (for example, orientation is correct except that
 * the camera is pointing in the wrong direction). This function will
 * adjust the orientation matrix so that the camera is pointing in the
 * correct direction. */
static void viewmat_fix_rotation(float orient[16])
{
	// Fix rotation for a hard-wired orientation sensor.
	if(viewmat_control_mode == VIEWMAT_CONTROL_ORIENT)
	{
		float adjustLeft[16] = { 0, 1, 0, 0,
		                         0, 0, 1, 0,
		                         1, 0, 0, 0,
		                         0, 0, 0, 1 };
		mat4f_transpose(adjustLeft); // transpose to column-major order

		float adjustRight[16] = { 0, 0, -1, 0,
		                         -1, 0,  0, 0,
		                          0, 1,  0, 0,
		                          0, 0,  0, 1 };
		mat4f_transpose(adjustRight);

		mat4f_mult_mat4f_new(orient, adjustLeft, orient);
		mat4f_mult_mat4f_new(orient, orient, adjustRight);
		return;
	}

	// Fix rotation for VRPN
	if(viewmat_vrpn_obj == NULL || strlen(viewmat_vrpn_obj) == 0)
		return;

	char *hostname = vrpn_default_host();
	if(hostname == NULL)
		return;
	
	/* Some objects in the IVS lab need to be rotated to match the
	 * orientation that we expect. Apply the fix here. */
	if(vrpn_is_vicon(hostname)) // MTU vicon tracker
	{
		/* Note, orient has not been transposed/inverted yet. Doing
		 * orient*offset will effectively effectively be rotating the
		 * camera---not the world. */ 
		if(strcmp(viewmat_vrpn_obj, "DK2") == 0)
		{
			float offsetVicon[16];
			mat4f_identity(offsetVicon);
			mat4f_rotateAxis_new(offsetVicon, 90, 1,0,0);
			mat4f_mult_mat4f_new(orient, orient, offsetVicon);
		}

		if(strcmp(viewmat_vrpn_obj, "DSight") == 0)
		{
			float offsetVicon1[16];
			mat4f_identity(offsetVicon1);
			mat4f_rotateAxis_new(offsetVicon1, 90, 1,0,0);
			float offsetVicon2[16];
			mat4f_identity(offsetVicon2);
			mat4f_rotateAxis_new(offsetVicon2, 180, 0,1,0);
			
			// orient = orient * offsetVicon1 * offsetVicon2
			mat4f_mult_mat4f_many(orient, orient, offsetVicon1, offsetVicon2, NULL);
		}
	}
}


/** Viewport 0 is the first viewport to render. In HMDs, the first
 * viewport to render is often the left eye. However, this does not
 * always need to be the case. */
viewmat_eye viewmat_viewport_to_eye(int viewportNum)
{
	if(viewmat_display_mode == VIEWMAT_OCULUS)
	{
#ifndef MISSING_OVR
		if(hmd->EyeRenderOrder[viewportNum] == ovrEye_Left)
			return VIEWMAT_EYE_LEFT;
		else if(hmd->EyeRenderOrder[viewportNum] == ovrEye_Right)
			return VIEWMAT_EYE_RIGHT;
		else
			return VIEWMAT_EYE_UNKNOWN;
#else
		return VIEWMAT_EYE_UNKNOWN;
#endif
	}

	if(viewports_size == 1 && viewportNum == 0)
		return VIEWMAT_EYE_MIDDLE;
	if(viewports_size == 2)
	{
		if(viewportNum == 0)
			return VIEWMAT_EYE_LEFT;
		else if(viewportNum == 1)
			return VIEWMAT_EYE_RIGHT;
		else
			return VIEWMAT_EYE_UNKNOWN;
	}
	return VIEWMAT_EYE_UNKNOWN;
}

/** Given a view matrix for a single eye, return a new view matrix. If
 * there are two viewports (one for each eye) different matrices will
 * be returned depending on the viewport.
 *
 * @param viewmatrix The new view matrix (filled in by this function)
 *
 * @param cyclopsViewMatrix A single view matrix. If two eyes, this
 * view matrix represents the point between the eyes.
 *
 * @param viewportNum The viewport number.
 */
static void viewmat_get_generic(float viewmatrix[16], const float cyclopsViewMatrix[16], const int viewportNum)
{
	/* Update the view matrix based on which eye we are rendering */
	float eyeDist = 0.055;  // TODO: Make this configurable.
	viewmat_eye eye = viewmat_viewport_to_eye(viewportNum);
	float eyeShift = 0;
	if(eye == VIEWMAT_EYE_LEFT)
		eyeShift = -eyeDist/2.0;
	else if(eye == VIEWMAT_EYE_RIGHT)
		eyeShift = eyeDist/2.0;
	float shiftMatrix[16];
	// Negate eyeShift because the matrix would shift the world, not
	// the eye by default.
	mat4f_translate_new(shiftMatrix, -eyeShift, 0, 0);

	/* Adjust the view matrix by the eye offset */
	mat4f_mult_mat4f_new(viewmatrix, shiftMatrix, cyclopsViewMatrix);
}


/** Get the view matrix from the mouse. Or, if a VRPN object is
 * specified, get the view matrix from VRPN.
 *
 * @param viewmatrix The view matrix to be filled in.
 *
 * @param viewportNum If mouse mode is used with a left an right
 * screen for an HMD, we need to return different view matrices for
 * the left (0) and right (1) eyes.
 *
 * @return The eye that viewportNum corresponds to.
 **/
static void viewmat_get_mouse(float viewmatrix[16], int viewportNum)
{
	float pos[3],look[3],up[3];
	mousemove_get(pos, look, up);
	float cyclopsViewMatrix[16];
	mat4f_lookatVec_new(cyclopsViewMatrix, pos, look, up);
	viewmat_get_generic(viewmatrix, cyclopsViewMatrix, viewportNum);
}


static void viewmat_get_vrpn(float viewmatrix[16], int viewportNum)
{
	if(viewmat_vrpn_obj == NULL)
		return;
			
	float pos[3] = { 0,0,0 };
	float rotMat[16], posMat[16];
	vrpn_get(viewmat_vrpn_obj, NULL, pos, rotMat);
	mat4f_translate_new(posMat, -pos[0], -pos[1], -pos[2]); // position
	viewmat_fix_rotation(rotMat);
	mat4f_transpose(rotMat); /* orientation sensor rotates camera, not world */

	float cyclopsViewMatrix[16];
	mat4f_mult_mat4f_new(cyclopsViewMatrix, rotMat, posMat);

	viewmat_get_generic(viewmatrix, cyclopsViewMatrix, viewportNum);
}


/** Get the view matrix from an orientation sensor. */
static void viewmat_get_orient_sensor(float viewmatrix[16], int viewportNum)
{
	float quaternion[4];
	orient_sensor_get(&viewmat_orientsense, quaternion);
	
	float cyclopsViewMatrix[16];
	mat4f_rotateQuatVec_new(cyclopsViewMatrix, quaternion);
	viewmat_fix_rotation(cyclopsViewMatrix);
	
	/* set a default camera position */
	float pos[4] = { 0, 1.5, 0, 1 };
	mat4f_setColumn(cyclopsViewMatrix, pos, 3);
	mat4f_invert(cyclopsViewMatrix);

	viewmat_get_generic(viewmatrix, cyclopsViewMatrix, viewportNum);
}


/** Get view and projection matrices appropriate for the Oculus HMD */
static void viewmat_get_hmd_oculus(float viewmatrix[16], float projmatrix[16], int viewportID)
{
#ifndef MISSING_OVR
	/* Oculus recommends the order that we should render eyes. We
	 * assume that smaller viewportIDs are rendered first. So, we need
	 * to map the viewportIDs to the specific Oculus HMD eye. The
	 * "eye" variable will be set to either ovrEye_Left (if we are
	 * rendering the left eye) or ovrEye_Right (if we are rendering
	 * the right eye). */
	ovrEyeType eye = hmd->EyeRenderOrder[viewportID];

	/* Oculus doesn't provide us with easy access to the view
	 * frustum information. We get the projection matrix directly
	 * from libovr. */
	ovrMatrix4f ovrpersp = ovrMatrix4f_Projection(hmd->DefaultEyeFov[eye], 0.5, 500, 1);
	mat4f_setRow(projmatrix, &(ovrpersp.M[0][0]), 0);
	mat4f_setRow(projmatrix, &(ovrpersp.M[1][0]), 1);
	mat4f_setRow(projmatrix, &(ovrpersp.M[2][0]), 2);
	mat4f_setRow(projmatrix, &(ovrpersp.M[3][0]), 3);
	
	float offsetMat[16], rotMat[16], posMat[16], initPosMat[16];
	mat4f_identity(offsetMat);  // Viewpoint offset (IPD, etc);
	mat4f_identity(rotMat);     // tracking system rotation
	mat4f_identity(posMat);     // tracking system position
	mat4f_identity(initPosMat); // camera starting location
	
	/* Construct posMat and rotMat matrices which indicate the
	 * position and orientation of the HMD. */
	if(viewmat_vrpn_obj) // get position from VRPN
	{
		/* Get the offset for the left and right eyes from
		 * Oculus. If you are using a separate tracking system, you
		 * may also want to apply an offset here between the tracked
		 * point and the eye location. */
		mat4f_translate_new(offsetMat,
		                    eye_rdesc[eye].HmdToEyeViewOffset.x, // left & right IPD offset
		                    eye_rdesc[eye].HmdToEyeViewOffset.y, // vertical offset
		                    eye_rdesc[eye].HmdToEyeViewOffset.z); // forward/back offset

		float pos[3] = { 0,0,0 };
		vrpn_get(viewmat_vrpn_obj, NULL, pos, rotMat);
		mat4f_translate_new(posMat, -pos[0], -pos[1], -pos[2]); // position
		viewmat_fix_rotation(rotMat);
	}
	else // get position from Oculus tracker
	{
		pose[eye] = ovrHmd_GetHmdPosePerEye(hmd, eye);
		mat4f_translate_new(posMat,                           // position (includes IPD offset)
		                    -pose[eye].Position.x,
		                    -pose[eye].Position.y,
		                    -pose[eye].Position.z);
		mat4f_rotateQuat_new(rotMat,                          // rotation
		                     pose[eye].Orientation.x,
		                     pose[eye].Orientation.y,
		                     pose[eye].Orientation.z,
		                     pose[eye].Orientation.w);

		// Starting point:
		
		// Translate the world based on the initial camera position
		// specified in viewmat_init(). You may choose to initialize the
		// camera position with y=1.5 meters to approximate a normal
		// standing eyeheight.
		float initPosVec[3];
		vec3f_scalarMult_new(initPosVec, oculus_initialPos, -1.0f);
		mat4f_translateVec_new(initPosMat, initPosVec);
		// TODO: Could also get eyeheight via ovrHmd_GetFloat(hmd, OVR_KEY_EYE_HEIGHT, 1.65)
	}
	mat4f_transpose(rotMat); /* orientation sensor rotates camera, not world */

	// viewmatrix = offsetMat * rotMat *  posMat * initposmat
	mat4f_mult_mat4f_new(viewmatrix, offsetMat, rotMat); // offset is identity if we are using Oculus tracker
	mat4f_mult_mat4f_new(viewmatrix, viewmatrix, posMat);
	mat4f_mult_mat4f_new(viewmatrix, viewmatrix, initPosMat);

	if(0)
	{
		printf("ViewportID=%d; eye=%s\n", viewportID, eye == ovrEye_Left ? "left" : "right");
		printf("Eye offset according to OVR (only used if VRPN is used): ");
		mat4f_print(offsetMat);
		printf("Rotation sensing (from OVR or VRPN): ");
		mat4f_print(rotMat);
		printf("Position tracking (from OVR or VRPN): ");
		mat4f_print(posMat);
		printf("Initial position (from set in viewmat_init()): ");
		mat4f_print(initPosMat);
		printf("Final view matrix: ");
		mat4f_print(viewmatrix);
	}
#else
	/* We shouldn't ever get here, but we'll generate a generic view
	 * and projection matrix just in case... */
	mat4f_lookat_new(viewmatrix,
	                 0,1.55,0,
	                 0,1.55,-1,
	                 0,1,0);
	mat4f_perspective_new(projmatrix, 50, 1, 0.5, 500);
#endif
}

/** Get a view matrix from VRPN and adjust the view frustum
 * appropriately.
 * @param viewmatrix The location where the viewmatrix should be stored.
 * @param frustum The location of the view frustum that should be adjusted.
 */
static void viewmat_get_ivs(float viewmatrix[16], float frustum[6])
{
	/* Only get information from VRPN if we are DGR master, or if DGR
	 * is being used at all. */
	float pos[3];
	if((dgr_is_enabled() && dgr_is_master()) || dgr_is_enabled()==0)
	{
		if(viewmat_control_mode == VIEWMAT_CONTROL_VRPN &&
		   viewmat_vrpn_obj != NULL)
		{
			/* get information from vrpn */
			float orient[16];
			vrpn_get(viewmat_vrpn_obj, NULL, pos, orient);
		}
		else
		{
			/* If no head tracking is available, assume the person is
			 * standing at the origin with a normal eye height */
			pos[0] = 0;
			pos[1] = 1.5; // normal eye height
			pos[2] = 0;
		}
	}
	
	/* Make sure all DGR hosts can get the position so that they
	 * can update the frustum appropriately */
	dgr_setget("!!viewMatPos", pos, sizeof(float)*3);

	/* Update view frustum if it was provided. */
	if(frustum != NULL)
	{
		frustum[0] -= pos[0];
		frustum[1] -= pos[0];
		frustum[2] -= pos[1];
		frustum[3] -= pos[1];
		frustum[4] += pos[2];
		frustum[5] += pos[2];
	}

	/* calculate a lookat point */
	float lookat[3];
	float forwardVec[3] = { 0, 0, -1 };
	for(int i=0; i<3; i++)
		lookat[i] = pos[i]+forwardVec[i];
		
	float up[3] = {0, 1, 0};
	mat4f_lookatVec_new(viewmatrix, pos, lookat, up);
}

<<<<<<< HEAD
/** Performs a sanity check on how long it took us to render a
 * frame. At 60fps, we have approximately 16 milliseconds or 16000
 * microseconds per frame. If the time between two subsequent
 * renderings of viewportID 0 is too large, a warning message is
 * printed.
 *
 * Even though the average FPS over a period of time may be above 60,
 * the rendering might not appear smooth if an occasional frame misses
 * the time budget.
 */
static void viewmat_validate_fps(int viewportID)
{
	/* Set the time budget. If vblank syncing is turned on, we'd
	 * expect to always get a FPS close to the monitor. Setting this
	 * to 55 (instead of 60) will prevent messages from getting
	 * printed out constantly on such machines. */
#define targetFps 55 // older compilers won't let us use a static const variable to calculate another static const variable.
	static const int timeBudget = 1000000.0f / targetFps;
	
	if(viewportID > 0)
		return;

	/* Initialize our warning message counter and the time that the
	 * last frame was rendered. */
	static int warnMsgCount = 0;
	static long lastTime = -1;
	if(lastTime < 0) // if our first time called, initialize time and return.
	{
		lastTime = kuhl_microseconds();
		return;
	}

	/* If it took too long to render the frame, print a message. */
	long delay = kuhl_microseconds() - lastTime;
	// msg(MSG_INFO, "Time to render frame %d\n", delay);
	if(delay > timeBudget)
	{
		warnMsgCount++;

		/* Don't print the message if the first few frames took too
		 * long to render. Also, eventually stop printing the
		 * message. */
		if(warnMsgCount > 5 && warnMsgCount <= 100)
			msg(MSG_WARNING, "It took %ld microseconds to render a frame. Time budget for %d fps is %d microseconds.\n", delay, targetFps, timeBudget);
		if(warnMsgCount == 100)
			msg(MSG_WARNING, "That was your last warning about the time budget per frame.\n");
	}

	lastTime = kuhl_microseconds();
}
=======
>>>>>>> e07c2430


/** Performs a sanity check on the IPD to ensure that it is not too small, big, or reversed.

 @param viewmatrix View matrix for the viewportID
 @param viewportID The viewportID for this particular view matrix.
*/
static void viewmat_validate_ipd(float viewmatrix[16], int viewportID)
{
	// First, if viewportID=0, save the matrix so we can do the check when we are called with viewportID=1.
	static float viewmatrix0[16];
	static long viewmatrix0time;
	if(viewportID == 0)
	{
		mat4f_copy(viewmatrix0, viewmatrix);
		viewmatrix0time = kuhl_microseconds();
		return;
	}

	// If rendering viewportID == 1, and if there are two viewports,
	// assume that we are running in a stereoscopic configuration and
	// validate the IPD value.
	if(viewportID == 1 && viewports_size == 2)
	{
		float flip = 1;
		/* In most cases, viewportID=0 is the left eye. However,
		 * Oculus may cause this to get swapped. */
		if(viewmat_viewport_to_eye(0) == VIEWMAT_EYE_RIGHT)
			flip = -1;

		// Get the position matrix information
		float pos1[4], pos2[4];
		mat4f_getColumn(pos1, viewmatrix0, 3); // get last column
		mat4f_getColumn(pos2, viewmatrix,  3); // get last column

		// Get a vector between the eyes
		float diff[4];
		vec4f_sub_new(diff, pos1, pos2);
		vec4f_scalarMult_new(diff, diff, flip); // flip vector if necessary

		/* This message may be triggered if a person is moving quickly
		 * and/or when the FPS is low. This happens because the
		 * position/orientation of the head changed between the
		 * rendering of the left and right eyes. */
		float ipd = diff[0];
		long delay = kuhl_microseconds() - viewmatrix0time;
		if(ipd > .07 || ipd < .05)
		{
			msg(MSG_WARNING, "IPD=%.4f meters, delay=%ld us (IPD validation failed; occasional messages are OK!)\n", ipd, delay);
		}
		// msg(MSG_INFO, "IPD=%.4f meters, delay=%ld us\n", ipd, delay);

	}
}


/** Get a 4x4 view matrix. Some types of systems also need to update
 * the frustum based on where the virtual camera is. For example, on
 * the IVS display wall, the frustum is adjusted dynamically based on
 * where a person is relative to the screens.
 *
 * @param viewmatrix A 4x4 view matrix for viewmat to fill in.
 *
 * @param projmatrix A 4x4 projection matrix for viewmat to fill in.
 *
 * @param viewportID If there is only one viewport, set this to
 * 0. This value must be smaller than the value reported by
 * viewmat_num_viewports(). In an HMD, typically viewportID=0 is the
 * left eye and viewportID=1 is the right eye. However, some Oculus
 * HMDs will result in this being swapped. To definitively know which
 * eye this view matrix corresponds to, examine the return value of
 * this function.
 *
 * @return A viewmat_eye enum which indicates if this view matrix is
 * for the left, right, middle, or unknown eye.
 *
 */
viewmat_eye viewmat_get(float viewmatrix[16], float projmatrix[16], int viewportID)
{
	viewmat_eye eye = viewmat_viewport_to_eye(viewportID);
	
	int viewport[4]; // x,y of lower left corner, width, height
	viewmat_get_viewport(viewport, viewportID);

	/* Get the view or camera matrix; update the frustum values if needed. */
	float f[6]; // left, right, bottom, top, near>0, far>0
	projmat_get_frustum(f, viewport[2], viewport[3], viewportID);

	/* If we are running in IVS mode and using the tracking systems,
	 * all computers need to update their frustum differently. The
	 * master process will be controlled by VRPN, and all slaves will
	 * have their controllers set to "none". Here, we detect for this
	 * situation and make sure all processes work correctly.
	 */
	if(viewmat_display_mode == VIEWMAT_IVS &&
	   viewmat_control_mode == VIEWMAT_CONTROL_VRPN)
	{
		// Will update view matrix and frustum information
		viewmat_get_ivs(viewmatrix, f);
		mat4f_frustum_new(projmatrix, f[0], f[1], f[2], f[3], f[4], f[5]);
	}
	else
	{
		switch(viewmat_control_mode)
		{
			case VIEWMAT_CONTROL_MOUSE:    // mouse movement
				viewmat_get_mouse(viewmatrix, viewportID);
				mat4f_frustum_new(projmatrix, f[0], f[1], f[2], f[3], f[4], f[5]);
				break;
			case VIEWMAT_CONTROL_NONE:
				// Get the view matrix from the mouse movement code...but
				// we haven't registered mouse movement callback
				// functions, so mouse movement won't work.
				viewmat_get_mouse(viewmatrix, viewportID);
				mat4f_frustum_new(projmatrix, f[0], f[1], f[2], f[3], f[4], f[5]);
				break;
			case VIEWMAT_CONTROL_ORIENT:
				viewmat_get_orient_sensor(viewmatrix, viewportID);
				mat4f_frustum_new(projmatrix, f[0], f[1], f[2], f[3], f[4], f[5]);
				break;
			case VIEWMAT_CONTROL_OCULUS:
				viewmat_get_hmd_oculus(viewmatrix, projmatrix, viewportID);
				// previous function sets projmatrix for us...
				break;
			case VIEWMAT_CONTROL_VRPN:
				viewmat_get_vrpn(viewmatrix, viewportID);
				mat4f_frustum_new(projmatrix, f[0], f[1], f[2], f[3], f[4], f[5]);
				break;

			default:
				msg(MSG_FATAL, "Unknown viewmat control mode: %d\n", viewmat_control_mode);
				exit(EXIT_FAILURE);
		}
	}

	/* Send the view matrix to DGR. At some point in the future, we
	 * may have multiple computers using different view matrices. For
	 * now, even in IVS mode, all processes will use the same view
	 * matrix (IVS uses different view frustums per process). */
	char dgrkey[128];
	snprintf(dgrkey, 128, "!!viewmat%d", viewportID);
	dgr_setget(dgrkey, viewmatrix, sizeof(float)*16);

	/* Sanity checks */
	viewmat_validate_ipd(viewmatrix, viewportID);
	return eye;
}

/** Gets the viewport information for a particular viewport.

 @param viewportValue A location to be filled in with the viewport x
 coordinate, y coordinate, width and height.

 @param viewportNum Which viewport number is being requested. If you
 are using only one viewport, set this to 0.
*/
void viewmat_get_viewport(int viewportValue[4], int viewportNum)
{
	viewmat_refresh_viewports();
	viewmat_validate_viewportId(viewportNum);

	/* Copy the viewport into the location the caller provided. */
	for(int i=0; i<4; i++)
		viewportValue[i] = viewports[viewportNum][i];
}

/** Returns the number of viewports that viewmat has.

    @return The number of viewports that viewmat has.
*/
int viewmat_num_viewports()
{
	viewmat_refresh_viewports();
	return viewports_size;
}

<|MERGE_RESOLUTION|>--- conflicted
+++ resolved
@@ -1154,59 +1154,6 @@
 	mat4f_lookatVec_new(viewmatrix, pos, lookat, up);
 }
 
-<<<<<<< HEAD
-/** Performs a sanity check on how long it took us to render a
- * frame. At 60fps, we have approximately 16 milliseconds or 16000
- * microseconds per frame. If the time between two subsequent
- * renderings of viewportID 0 is too large, a warning message is
- * printed.
- *
- * Even though the average FPS over a period of time may be above 60,
- * the rendering might not appear smooth if an occasional frame misses
- * the time budget.
- */
-static void viewmat_validate_fps(int viewportID)
-{
-	/* Set the time budget. If vblank syncing is turned on, we'd
-	 * expect to always get a FPS close to the monitor. Setting this
-	 * to 55 (instead of 60) will prevent messages from getting
-	 * printed out constantly on such machines. */
-#define targetFps 55 // older compilers won't let us use a static const variable to calculate another static const variable.
-	static const int timeBudget = 1000000.0f / targetFps;
-	
-	if(viewportID > 0)
-		return;
-
-	/* Initialize our warning message counter and the time that the
-	 * last frame was rendered. */
-	static int warnMsgCount = 0;
-	static long lastTime = -1;
-	if(lastTime < 0) // if our first time called, initialize time and return.
-	{
-		lastTime = kuhl_microseconds();
-		return;
-	}
-
-	/* If it took too long to render the frame, print a message. */
-	long delay = kuhl_microseconds() - lastTime;
-	// msg(MSG_INFO, "Time to render frame %d\n", delay);
-	if(delay > timeBudget)
-	{
-		warnMsgCount++;
-
-		/* Don't print the message if the first few frames took too
-		 * long to render. Also, eventually stop printing the
-		 * message. */
-		if(warnMsgCount > 5 && warnMsgCount <= 100)
-			msg(MSG_WARNING, "It took %ld microseconds to render a frame. Time budget for %d fps is %d microseconds.\n", delay, targetFps, timeBudget);
-		if(warnMsgCount == 100)
-			msg(MSG_WARNING, "That was your last warning about the time budget per frame.\n");
-	}
-
-	lastTime = kuhl_microseconds();
-}
-=======
->>>>>>> e07c2430
 
 
 /** Performs a sanity check on the IPD to ensure that it is not too small, big, or reversed.
